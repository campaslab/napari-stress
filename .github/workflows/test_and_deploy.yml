--- conflicted
+++ resolved
@@ -20,13 +20,8 @@
     timeout-minutes: 30
     strategy:
       matrix:
-<<<<<<< HEAD
-        platform: [windows-latest, ubuntu-latest] # ubuntu-latest is failing anyway
-        python-version: ['3.9']
-=======
         platform: [ubuntu-latest, windows-latest, macos-latest]
         python-version: ["3.9"]
->>>>>>> 0184d897
 
     steps:
       - uses: actions/checkout@v4
