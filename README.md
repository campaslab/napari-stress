--- conflicted
+++ resolved
@@ -1,54 +1,50 @@
-# napari-stress
-
-This plugin allows to segment fluorescence-labelled droplets , determine the surface with a ray-casting approach and calculate the surface curvatures. It re-implements code in Napari that was written for [Gross et al. (2021): STRESS, an automated geometrical characterization of deformable particles for in vivo measurements of cell and tissue mechanical stresses](https://www.biorxiv.org/content/10.1101/2021.03.26.437148v1) and has been made public in [this repository](https://www.biorxiv.org/content/10.1101/2021.03.26.437148v1).
-
-## Installation
-
-Create a new conda environment with
-
-```
-conda create -n napari-stress Python=3.9
-conda activate napari-stress
-```
-
-Install a few necessary plugins:
-
-```
-conda install -c conda-forge napari jupyterlab
-```
-
-To install the plugin, clone the repository and install it:
-
-```
-git clone https://github.com/BiAPoL/napari-stress.git
-cd napari-stress
-pip install -e .
-```
-
-## Usage
-
-### General timelapse-processing
-
-Data to be used for this plugin is typically of the form `[TZYX]` (e.g., 3D + time). Napari-stress offers some convenient way to extent other function's functionality (which are often made for 3D data) to timelapse data using the `frame_by_frame` function and the `TimelapseConverter` class, both of which are described in more detail in [this notebook]([url](https://github.com/BiAPoL/napari-stress/blob/add-timelapse-decorator-for-points-and-surfaces/docs/notebooks/demo/TimeLapse_processing.ipynb)).
-
-<<<<<<< HEAD
-### Recipes
-
-Napari-stress provides jupyter notebooks with complete workflows for different types of input data. Napari-stress currently provides notebooks for the following data/image types:
-
-* Confical data (*.tif*), 3D+t: This type of data can be processed with napari-stressed as show in [this notebook]([https://github.com/BiAPoL/napari-stress/blob/split-up-main-widget/docs/notebooks/Process_confocal.ipynb](https://github.com/BiAPoL/napari-stress/blob/add-timelapse-decorator-for-points-and-surfaces/docs/notebooks/Process_confocal.ipynb))
-=======
-* Confical data (*.tif*), 3D+t: This type of data can be processed with napari-stressed as show in [this notebook](./docs/notebooks/Process_confocal.ipynb)
->>>>>>> 7a3d8334
-* Lightsheet data (*.czi*), 3D + t: coming soon....
-
-The resulting surface will look like this:
-
-||Low curvature radius (r=5)| Medium curvature radius (r=10) | Higher curvature radius (r=20) |
-| --- | --- | --- | --- |
-|Curvature | <img src="./docs/imgs/confocal/2_result_curvature_5radius0.png" width=100% height=100%> | <img src="./docs/imgs/confocal/2_result_curvature_10radius0.png" width=100% height=100%> | <img src="./docs/imgs/confocal/2_result_curvature_20radius0.png" width=100% height=100%> |
-|Fit residue|<img src="./docs/imgs/confocal/2_result_fit_residues_5radius0.png" width=100% height=100%>|<img src="./docs/imgs/confocal/2_result_fit_residues_10radius0.png" width=100% height=100%>|<img src="./docs/imgs/confocal/2_result_fit_residues_20radius0.png" width=100% height=100%>|
-
-Depending on the set curvature radius, the calculation captures the global or the local curvature.
-
-
+# napari-stress
+
+This plugin allows to segment fluorescence-labelled droplets , determine the surface with a ray-casting approach and calculate the surface curvatures. It re-implements code in Napari that was written for [Gross et al. (2021): STRESS, an automated geometrical characterization of deformable particles for in vivo measurements of cell and tissue mechanical stresses](https://www.biorxiv.org/content/10.1101/2021.03.26.437148v1) and has been made public in [this repository](https://www.biorxiv.org/content/10.1101/2021.03.26.437148v1).
+
+## Installation
+
+Create a new conda environment with
+
+```
+conda create -n napari-stress Python=3.9
+conda activate napari-stress
+```
+
+Install a few necessary plugins:
+
+```
+conda install -c conda-forge napari jupyterlab
+```
+
+To install the plugin, clone the repository and install it:
+
+```
+git clone https://github.com/BiAPoL/napari-stress.git
+cd napari-stress
+pip install -e .
+```
+
+## Usage
+
+### General timelapse-processing
+
+Data to be used for this plugin is typically of the form `[TZYX]` (e.g., 3D + time). Napari-stress offers some convenient way to extent other function's functionality (which are often made for 3D data) to timelapse data using the `frame_by_frame` function and the `TimelapseConverter` class, both of which are described in more detail in [this notebook]([url](https://github.com/BiAPoL/napari-stress/blob/add-timelapse-decorator-for-points-and-surfaces/docs/notebooks/demo/TimeLapse_processing.ipynb)).
+
+### Recipes
+
+Napari-stress provides jupyter notebooks with complete workflows for different types of input data. Napari-stress currently provides notebooks for the following data/image types:
+
+* Confocal data (*.tif*), 3D+t: This type of data can be processed with napari-stressed as show in [this notebook]([https://github.com/BiAPoL/napari-stress/blob/split-up-main-widget/docs/notebooks/Process_confocal.ipynb](https://github.com/BiAPoL/napari-stress/blob/add-timelapse-decorator-for-points-and-surfaces/docs/notebooks/Process_confocal.ipynb))
+* Lightsheet data (*.czi*), 3D + t: coming soon....
+
+The resulting surface will look like this:
+
+||Low curvature radius (r=5)| Medium curvature radius (r=10) | Higher curvature radius (r=20) |
+| --- | --- | --- | --- |
+|Curvature | <img src="./docs/imgs/confocal/2_result_curvature_5radius0.png" width=100% height=100%> | <img src="./docs/imgs/confocal/2_result_curvature_10radius0.png" width=100% height=100%> | <img src="./docs/imgs/confocal/2_result_curvature_20radius0.png" width=100% height=100%> |
+|Fit residue|<img src="./docs/imgs/confocal/2_result_fit_residues_5radius0.png" width=100% height=100%>|<img src="./docs/imgs/confocal/2_result_fit_residues_10radius0.png" width=100% height=100%>|<img src="./docs/imgs/confocal/2_result_fit_residues_20radius0.png" width=100% height=100%>|
+
+Depending on the set curvature radius, the calculation captures the global or the local curvature.
+
+