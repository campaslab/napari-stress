[metadata]
name = napari-stress
version = 0.0.4
author = Johannes Müller
author_email = johannes_richard.mueller@tu-dresden.de

license = BSD-3-Clause
description = Visualize surface shear of droplet
long_description = file: README.md
long_description_content_type = text/markdown
classifiers =
    Development Status :: 2 - Pre-Alpha
    Intended Audience :: Developers
    Framework :: napari
    Topic :: Software Development :: Testing
    Programming Language :: Python
    Programming Language :: Python :: 3
    Programming Language :: Python :: 3.7
    Programming Language :: Python :: 3.8
    Programming Language :: Python :: 3.9
    Programming Language :: Python :: 3.10
    Operating System :: OS Independent
    License :: OSI Approved :: BSD License


[options]
packages = find:
python_requires = >=3.7
package_dir =
    =src

# add your package requirements here
install_requires =
    numpy
    vedo
    napari
    matplotlib
    napari-tools-menu
    tqdm
    scipy
    pandas
    scikit-image
    napari-process-points-and-surfaces
<<<<<<< HEAD
    aicsimageio
    napari_segment_blobs_and_things_with_membranes
    mpmath
    napari-stl-exporter
=======
    pyshtools
>>>>>>> 616abfc7

[options.packages.find]
where = src

[options.package_data]
napari-stress =
    napari.yaml

[options.entry_points]
napari.manifest =
    napari-stress = napari_stress:napari.yaml<|MERGE_RESOLUTION|>--- conflicted
+++ resolved
@@ -41,14 +41,11 @@
     pandas
     scikit-image
     napari-process-points-and-surfaces
-<<<<<<< HEAD
     aicsimageio
     napari_segment_blobs_and_things_with_membranes
     mpmath
     napari-stl-exporter
-=======
     pyshtools
->>>>>>> 616abfc7
 
 [options.packages.find]
 where = src
