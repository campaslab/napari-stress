--- conflicted
+++ resolved
@@ -53,11 +53,7 @@
     mpmath
     pyshtools<=4.10.0
     napari-matplotlib
-<<<<<<< HEAD
-    pygeodesics
-=======
     pygeodesic
->>>>>>> 51ee4115
 
 [options.packages.find]
 where = src
