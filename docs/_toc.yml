--- conflicted
+++ resolved
@@ -62,30 +62,11 @@
       - file: glossary/05_measure_curvature/02_demo_measure_curvature
         title: Interactive usage
 
-<<<<<<< HEAD
-=======
-  - caption: Toolboxes
-    numbered: True
-    chapters:
-    - file: 02_toolboxes/01_droplet_reconstruction/Readme
-      sections:
-      - file: 02_toolboxes/01_droplet_reconstruction/demo_droplet_reconstruction_toolbox
-      - file: 02_toolboxes/01_droplet_reconstruction/demo_droplet_reconstruction_toolbox_code
-    - file: 02_toolboxes/02_measure_stress/Readme
-      sections:
-      - file: 02_toolboxes/02_measure_stress/02_demo_stress_toolbox
-        title: Usage from code
-      - file: 02_toolboxes/02_measure_stress/03_demo_stress_toolbox_interactive
-        title: Interactive usage
-    - file: 02_toolboxes/03_analyze_everything/demo_analyze_everything
-
->>>>>>> 6786285a
   - caption: Example workflows
     numbered: True
     chapters:
     - file: 03_workflows/Image_to_surface
     - file: 03_workflows/Surface_to_curvature
-    
     
   - caption: Utility
     numbered: True
