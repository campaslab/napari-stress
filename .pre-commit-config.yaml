--- conflicted
+++ resolved
@@ -1,54 +1,22 @@
 repos:
   - repo: https://github.com/pre-commit/pre-commit-hooks
-<<<<<<< HEAD
-    rev: v4.5.0
-=======
     rev: v4.2.0
->>>>>>> edfd36be
+
     hooks:
       - id: check-docstring-first
       - id: end-of-file-fixer
       - id: trailing-whitespace
-<<<<<<< HEAD
-  - repo: https://github.com/asottile/setup-cfg-fmt
-    rev: v2.5.0
-    hooks:
-      - id: setup-cfg-fmt
-  - repo: https://github.com/PyCQA/flake8
-    rev: 6.1.0
-    hooks:
-      - id: flake8
-        additional_dependencies: [flake8-typing-imports==1.7.0]
-        args: ["--ignore=F821"]
-  - repo: https://github.com/PyCQA/autoflake
-    rev: v2.2.1
-    hooks:
-      - id: autoflake
-        args: ["--in-place", "--remove-all-unused-imports"]
-  - repo: https://github.com/PyCQA/isort
-    rev: 5.12.0
-    hooks:
-      - id: isort
-=======
         exclude: ^\.napari-hub/.*
       - id: check-yaml # checks for correct yaml syntax for github actions ex.
   - repo: https://github.com/charliermarsh/ruff-pre-commit
     rev: v0.0.256
     hooks:
       - id: ruff
->>>>>>> edfd36be
+
   - repo: https://github.com/psf/black
     rev: 23.9.1
     hooks:
       - id: black
-<<<<<<< HEAD
-  - repo: https://github.com/asottile/pyupgrade
-    rev: v3.15.0
-    hooks:
-      - id: pyupgrade
-        args: [--py37-plus, --keep-runtime-typing]
-=======
->>>>>>> edfd36be
   - repo: https://github.com/tlambert03/napari-plugin-checks
     rev: v0.3.0
     hooks:
