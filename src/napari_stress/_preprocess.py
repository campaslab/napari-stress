from napari.types import ImageData
from skimage import transform

<<<<<<< HEAD
import numpy as np

from ._utils.time_slicer import frame_by_frame

@frame_by_frame
def resample(image: ImageData,
            scale_factors: np.ndarray) -> ImageData:
    """ Resample an image according to passed scale factors"""

    return transform.rescale(image, scale=scale_factors)


# def fit_ellipse_4D(binary_image: np.ndarray,
#                    n_rays: np.uint16):

#     n_frames = binary_image.shape[0]

#     # Fit ellipse
#     pts = np.zeros([n_rays * n_frames, 4])
#     for t in range(n_frames):
#         _pts = fit_ellipse(binary_image=binary_image[t])
#         pts[t * n_rays : (t + 1) * n_rays, 1:] = _pts
#         pts[t * n_rays : (t + 1) * n_rays, 0] = t

#     return pts

# def fit_ellipse(binary_image: np.ndarray,
#                 n_samples: np.uint16 = 256) -> list:
#     """
#     Fit an ellipse to a binary image.

#     Parameters
#     ----------
#     binary_image : np.ndarray
#         DESCRIPTION.
#     n_samples : np.uint16, optional
#         DESCRIPTION. The default is 256.

#     Returns
#     -------
#     TYPE
#         DESCRIPTION.

#     """
#     if not len(binary_image.shape) == 4:
#         binary_image = binary_image[None, :]

#     # Allocate points
#     n_frames = binary_image.shape[0]
#     pts = []

#     for t in range(n_frames):

#         _binary_image = binary_image[t]
#         props = measure.regionprops_table(_binary_image,
#                                           properties=(['centroid']))
#         CoM = [props['centroid-0'][0],
#                props['centroid-1'][0],
#                props['centroid-2'][0]]

#         # Create coordinate grid:
#         ZZ, YY, XX = np.meshgrid(np.arange(_binary_image.shape[0]),
#                                   np.arange(_binary_image.shape[1]),
#                                   np.arange(_binary_image.shape[2]), indexing='ij')

#         # Substract center of mass and mask
#         ZZ = (ZZ.astype(float) - CoM[0]) * _binary_image
#         YY = (YY.astype(float) - CoM[1]) * _binary_image
#         XX = (XX.astype(float) - CoM[2]) * _binary_image

#         # Concatenate to single (Nx3) coordinate vector
#         ZYX = np.vstack([ZZ.ravel(), YY.ravel(), XX.ravel()]).transpose((1, 0))

#         # Calculate orientation matrix
#         S = 1/np.sum(_binary_image) * np.dot(ZYX.conjugate().T, ZYX)
#         D, R = np.linalg.eig(S)

#         # Now create points on the surface of an ellipse
#         props = pd.DataFrame(measure.regionprops_table(_binary_image, properties=(['major_axis_length', 'minor_axis_length'])))
#         semiAxesLengths = [props.loc[0].major_axis_length/2,
#                            props.loc[0].minor_axis_length/2,
#                            props.loc[0].minor_axis_length/2]
#         _pts = fibonacci_sphere(semiAxesLengths, R.T, CoM, samples=n_samples)
#         pts.append(vedo.pointcloud.Points(_pts))

#     return pts

# def fit_curvature():
#     """
#     Find curvature for every point
#     """

#     print('\n---- Curvature-----')
#     curv = []
#     for idx, point in tqdm.tqdm(self.points.iterrows(), desc='Measuring mean curvature', total=len(self.points)):
#         sXYZ, sXq = surface.get_patch(self.points, idx, self.CoM)
#         curv.append(curvature.surf_fit(sXYZ, sXq))

#     self.points['Curvature'] = curv
#     self.points = surface.clean_coordinates(self)

#     # Raise flags for provided data
#     self.has_curv = True
=======
from skimage import transform

import numpy as np
from ._utils.time_slicer import frame_by_frame


@frame_by_frame
def rescale(image: ImageData,
            scale_z: float = 1.0,
            scale_y: float = 1.0,
            scale_x: float = 1.0) -> ImageData:
    """
    Rescale an image by a given set of scale factors.

    Parameters
    ----------
    image : ImageData
    scale_z : float, optional
        factor by which to scale the image along the z axis. The default is 1.0.
    scale_y : float, optional
        factor by which to scale the image along the y dimension. The default is 1.0.
    scale_x : float, optional
        factor by which to scale the image along the x dimension. The default is 1.0.

    Returns
    -------
    ImageData

    """

    scale_factors = np.asarray([scale_z, scale_y, scale_x])

    return transform.rescale(image, scale=scale_factors)
>>>>>>> a8e78599
<|MERGE_RESOLUTION|>--- conflicted
+++ resolved
@@ -1,116 +1,10 @@
 from napari.types import ImageData
 from skimage import transform
 
-<<<<<<< HEAD
-import numpy as np
-
-from ._utils.time_slicer import frame_by_frame
-
-@frame_by_frame
-def resample(image: ImageData,
-            scale_factors: np.ndarray) -> ImageData:
-    """ Resample an image according to passed scale factors"""
-
-    return transform.rescale(image, scale=scale_factors)
-
-
-# def fit_ellipse_4D(binary_image: np.ndarray,
-#                    n_rays: np.uint16):
-
-#     n_frames = binary_image.shape[0]
-
-#     # Fit ellipse
-#     pts = np.zeros([n_rays * n_frames, 4])
-#     for t in range(n_frames):
-#         _pts = fit_ellipse(binary_image=binary_image[t])
-#         pts[t * n_rays : (t + 1) * n_rays, 1:] = _pts
-#         pts[t * n_rays : (t + 1) * n_rays, 0] = t
-
-#     return pts
-
-# def fit_ellipse(binary_image: np.ndarray,
-#                 n_samples: np.uint16 = 256) -> list:
-#     """
-#     Fit an ellipse to a binary image.
-
-#     Parameters
-#     ----------
-#     binary_image : np.ndarray
-#         DESCRIPTION.
-#     n_samples : np.uint16, optional
-#         DESCRIPTION. The default is 256.
-
-#     Returns
-#     -------
-#     TYPE
-#         DESCRIPTION.
-
-#     """
-#     if not len(binary_image.shape) == 4:
-#         binary_image = binary_image[None, :]
-
-#     # Allocate points
-#     n_frames = binary_image.shape[0]
-#     pts = []
-
-#     for t in range(n_frames):
-
-#         _binary_image = binary_image[t]
-#         props = measure.regionprops_table(_binary_image,
-#                                           properties=(['centroid']))
-#         CoM = [props['centroid-0'][0],
-#                props['centroid-1'][0],
-#                props['centroid-2'][0]]
-
-#         # Create coordinate grid:
-#         ZZ, YY, XX = np.meshgrid(np.arange(_binary_image.shape[0]),
-#                                   np.arange(_binary_image.shape[1]),
-#                                   np.arange(_binary_image.shape[2]), indexing='ij')
-
-#         # Substract center of mass and mask
-#         ZZ = (ZZ.astype(float) - CoM[0]) * _binary_image
-#         YY = (YY.astype(float) - CoM[1]) * _binary_image
-#         XX = (XX.astype(float) - CoM[2]) * _binary_image
-
-#         # Concatenate to single (Nx3) coordinate vector
-#         ZYX = np.vstack([ZZ.ravel(), YY.ravel(), XX.ravel()]).transpose((1, 0))
-
-#         # Calculate orientation matrix
-#         S = 1/np.sum(_binary_image) * np.dot(ZYX.conjugate().T, ZYX)
-#         D, R = np.linalg.eig(S)
-
-#         # Now create points on the surface of an ellipse
-#         props = pd.DataFrame(measure.regionprops_table(_binary_image, properties=(['major_axis_length', 'minor_axis_length'])))
-#         semiAxesLengths = [props.loc[0].major_axis_length/2,
-#                            props.loc[0].minor_axis_length/2,
-#                            props.loc[0].minor_axis_length/2]
-#         _pts = fibonacci_sphere(semiAxesLengths, R.T, CoM, samples=n_samples)
-#         pts.append(vedo.pointcloud.Points(_pts))
-
-#     return pts
-
-# def fit_curvature():
-#     """
-#     Find curvature for every point
-#     """
-
-#     print('\n---- Curvature-----')
-#     curv = []
-#     for idx, point in tqdm.tqdm(self.points.iterrows(), desc='Measuring mean curvature', total=len(self.points)):
-#         sXYZ, sXq = surface.get_patch(self.points, idx, self.CoM)
-#         curv.append(curvature.surf_fit(sXYZ, sXq))
-
-#     self.points['Curvature'] = curv
-#     self.points = surface.clean_coordinates(self)
-
-#     # Raise flags for provided data
-#     self.has_curv = True
-=======
 from skimage import transform
 
 import numpy as np
 from ._utils.time_slicer import frame_by_frame
-
 
 @frame_by_frame
 def rescale(image: ImageData,
@@ -138,5 +32,4 @@
 
     scale_factors = np.asarray([scale_z, scale_y, scale_x])
 
-    return transform.rescale(image, scale=scale_factors)
->>>>>>> a8e78599
+    return transform.rescale(image, scale=scale_factors)