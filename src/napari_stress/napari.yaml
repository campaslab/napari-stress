name: napari-stress
display_name: napari STRESS
contributions:
  commands:
    - id: napari-stress.rescale
      python_name: napari_stress._preprocess:rescale
      title: Rescale image data by given scale factors
    - id: napari-stress.trace_refine_surface
      python_name: napari_stress._refine_surfaces:trace_refinement_of_surface
      title: Fit point location on a surface according to a given intensity image
    - id: napari-stress.fit_spherical_harmonics
      python_name: napari_stress._spherical_harmonics._expansion:fit_spherical_harmonics
      title: Approximate point cloud by spherical harmonics expansion
<<<<<<< HEAD

    - id: napari-stress.get_pointcloud_sample_data
      python_name: napari_stress._sample_data:get_dropplet_point_cloud
      title: Get dropplet pointcloud sample
    - id: napari-stress.extract_vertex_points
      python_name: napari_stress._surface:extract_vertex_points
      title: Get points from surface
    - id: napari-stress.smoothMLS2D
      python_name: napari_stress._surface:smoothMLS2D
      title: Smooth a pointcloud with moving least squares
    - id: napari-stress.smooth_sinc
      python_name: napari_stress._surface:smooth_sinc
      title: Relax vertex positions on surface
=======
    - id: napari-stress.reconstruct_surface
      python_name: napari_stress._surface:reconstruct_surface
      title: Reconstruct a surface from a pointcloud
    - id: napari-stress.get_pointcloud_sample_data
      python_name: napari_stress._sample_data:get_dropplet_point_cloud
      title: Get dropplet pointcloud sample
>>>>>>> 7033299f


  widgets:
    - command: napari-stress.rescale
      autogenerate: true
      display_name: Rescale image data
    - command: napari-stress.trace_refine_surface
      autogenerate: true
      display_name: Trace-refine surface points
    - command: napari-stress.fit_spherical_harmonics
      autogenerate: true
      display_name: Fit spherical harmonics
<<<<<<< HEAD
    - command: napari-stress.smoothMLS2D
      autogenerate: true
      display_name: Smooth pointcloud
    - command: napari-stress.smooth_sinc
      autogenerate: true
      display_name: Smooth surface
    

      
=======
    - command: napari-stress.reconstruct_surface
      autogenerate: true
      display_name: Reconstruct surface
>>>>>>> 7033299f
    - command: napari-stress.extract_vertex_points
      autogenerate: true
      display_name: Surface vertices to points

  sample_data:
    - command: napari-stress.get_pointcloud_sample_data
      display_name: Droplet pointcloud
      key: PC_1<|MERGE_RESOLUTION|>--- conflicted
+++ resolved
@@ -11,7 +11,6 @@
     - id: napari-stress.fit_spherical_harmonics
       python_name: napari_stress._spherical_harmonics._expansion:fit_spherical_harmonics
       title: Approximate point cloud by spherical harmonics expansion
-<<<<<<< HEAD
 
     - id: napari-stress.get_pointcloud_sample_data
       python_name: napari_stress._sample_data:get_dropplet_point_cloud
@@ -25,14 +24,9 @@
     - id: napari-stress.smooth_sinc
       python_name: napari_stress._surface:smooth_sinc
       title: Relax vertex positions on surface
-=======
     - id: napari-stress.reconstruct_surface
       python_name: napari_stress._surface:reconstruct_surface
       title: Reconstruct a surface from a pointcloud
-    - id: napari-stress.get_pointcloud_sample_data
-      python_name: napari_stress._sample_data:get_dropplet_point_cloud
-      title: Get dropplet pointcloud sample
->>>>>>> 7033299f
 
 
   widgets:
@@ -45,21 +39,15 @@
     - command: napari-stress.fit_spherical_harmonics
       autogenerate: true
       display_name: Fit spherical harmonics
-<<<<<<< HEAD
     - command: napari-stress.smoothMLS2D
       autogenerate: true
       display_name: Smooth pointcloud
     - command: napari-stress.smooth_sinc
       autogenerate: true
       display_name: Smooth surface
-    
-
-      
-=======
     - command: napari-stress.reconstruct_surface
       autogenerate: true
       display_name: Reconstruct surface
->>>>>>> 7033299f
     - command: napari-stress.extract_vertex_points
       autogenerate: true
       display_name: Surface vertices to points
