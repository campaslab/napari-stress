--- conflicted
+++ resolved
@@ -18,6 +18,12 @@
     - id: napari-stress.extract_vertex_points
       python_name: napari_stress._surface:extract_vertex_points
       title: Get points from surface
+    - id: napari-stress.smoothMLS2D
+      python_name: napari_stress._surface:smoothMLS2D
+      title: Smooth a pointcloud with moving least squares
+    - id: napari-stress.smooth_sinc
+      python_name: napari_stress._surface:smooth_sinc
+      title: Relax vertex positions on surface
 
 
   widgets:
@@ -30,15 +36,19 @@
     - command: napari-stress.fit_spherical_harmonics
       autogenerate: true
       display_name: Fit spherical harmonics
-<<<<<<< HEAD
+    - command: napari-stress.smoothMLS2D
+      autogenerate: true
+      display_name: Smooth pointcloud
+    - command: napari-stress.smooth_sinc
+      autogenerate: true
+      display_name: Smooth surface
+    
 
       
-=======
     - command: napari-stress.extract_vertex_points
       autogenerate: true
       display_name: Surface vertices to points
 
->>>>>>> 32d83073
   sample_data:
     - command: napari-stress.get_pointcloud_sample_data
       display_name: Dropplet pointcloud
