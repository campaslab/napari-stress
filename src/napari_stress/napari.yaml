--- conflicted
+++ resolved
@@ -42,17 +42,14 @@
     - id: napari-stress.lebedev_quadrature
       python_name: napari_stress._spherical_harmonics.spherical_harmonics_napari:perform_lebedev_quadrature
       title: Perform lebedev quadrature after spherical harmonics expansion
-<<<<<<< HEAD
 
     # ellipsoids
     - id: napari-stress.fit_lsq_ellipsoid
       python_name: napari_stress.approximation:fit_ellipsoid_to_pointcloud
       title: Fit least squares ellipsoid
-=======
     - id: napari-stress.approximate_elliposid_image
       python_name: napari_stress._approximation.expansion_napari:expand_ellipsoid_on_image
       title: Approximate ellipsoid from image data
->>>>>>> ac56c9c3
     - id: napari-stress.expand_ellipsoid
       python_name: napari_stress.approximation:expand_points_on_fitted_ellipsoid
       title: Expand points on ellipsoid
@@ -179,16 +176,13 @@
     # Ellipsoid
     - command: napari-stress.fit_ellipsoid_points_vedo
       autogenerate: true
-<<<<<<< HEAD
       display_name: Fit ellipsoid to pointcloud (vedo)
     - command: napari-stress.fit_ellipsoid_vectors_vedo
-=======
       display_name: Fit ellipsoid to pointcloud (points)
     - command: napari-stress.approximate_elliposid_image
       autogenerate: true
       display_name: Approximate ellipsoid from image data
     - command: napari-stress.fit_ellipsoid_vectors
->>>>>>> ac56c9c3
       autogenerate: true
       display_name: Fit ellipsoid to pointcloud (major axis)
     - command: napari-stress.fit_lsq_ellipsoid
