--- conflicted
+++ resolved
@@ -32,17 +32,13 @@
     - command: napari-stress.fit_spherical_harmonics
       autogenerate: true
       display_name: Fit spherical harmonics
-<<<<<<< HEAD
     - command: napari-stress.reconstruct_surface
       autogenerate: true
       display_name: Reconstruct surface
-      
-=======
     - command: napari-stress.extract_vertex_points
       autogenerate: true
       display_name: Surface vertices to points
 
->>>>>>> 32d83073
   sample_data:
     - command: napari-stress.get_pointcloud_sample_data
       display_name: Dropplet pointcloud
