from typing import TYPE_CHECKING

import numpy as np

from .expansion_base import Expander

if TYPE_CHECKING:
    import napari


class EllipsoidExpander(Expander):
    """
    Expand a set of points to fit an ellipsoid using least squares fitting.

    The ellipsoid equation is of the form:

    .. math::
        Ax^2 + By^2 + Cz^2 + Dxy + Exz + Fyz + Gx + Hy + Iz = 1

    where A, B, C, D, E, F, G, H, I are the coefficients of the ellipsoid equation and
    x, y, z are the coordinates of the points. The parameters of this equation are
    fitted to the input points using least squares fitting.

    Methods
    -------
    fit(points: "napari.types.PointsData")
        Fit an ellipsoid to a set of points using leaast square fitting.

    expand(points: "napari.types.PointsData")
        Project a set of points onto their respective position on the fitted ellipsoid.

    fit_expand(points: "napari.types.PointsData")
        Fit an ellipsoid to a set of points and then expand them.

    Attributes
    ----------
    coefficients_ : napari.types.VectorsData
        Coefficients of the fitted ellipsoid. The coefficients are of the form
        (3, 2, 3); The first dimension represents the three axes of the ellipsoid
        (major, medial and minor). The second dimension represents the components of
        the ellipsoid vectors (base point and direction vector). The third dimension
        represents the dimension of the space (z, y, x).
    axes_ : np.ndarray
        Lengths of the axes of the ellipsoid.
    center_ : np.ndarray
        Center of the ellipsoid.
    properties : dict
        Dictionary containing properties of the expansion with following keys:
        - residuals: np.ndarray
            Residual euclidian distance between input points and expanded points.
        - maximum_mean_curvature: float
            Maximum mean curvature of the ellipsoid.
        - minimum_mean_curvature: float
            Minimum mean curvature of the ellipsoid.

            The maximum and minimum curvatures :math:`H_{max}` and :math:`H_{min}` are calculated as follows:

            .. math::
                H_{max} = a / (2 * c^2) + a / (2 * b^2)

                H_{min} = c / (2 * b^2) + c / (2 * a^2)

            where a, b and c are the lengths of the ellipsoid axes along the three spatial dimensions.


    Examples
    --------

    .. code-block:: python

        # Instantiate and fit an ellipsoid expander to a set of points
        expander  = EllipsoidExpander()
        expander.fit(points)

        # Expand the points on the fitted ellipsoid
        fitted_points = expander.expand(points)

    """

    def __init__(self):
        super().__init__()

    def fit(
        self, points: "napari.types.PointsData"
    ) -> "napari.types.VectorsData":
        """
        Fit a 3D ellipsoid to given points using least squares fitting.

        The ellipsoid equation is: Ax^2 + By^2 + Cz^2 + Dxy + Exz + Fyz + Gx + Hy + Iz = 1

        Parameters
        ----------
        points : napari.types.PointsData
            The points to fit an ellipsoid to.

        Returns
        -------
        ellipsoid_fitted_ : napari.types.VectorsData
            The fitted ellipsoid.
        """
        self._ellipse_coefficients = self._fit_ellipsoid_to_points(points)
        self._center, self._axes, self._eigenvectors = (
            self._extract_characteristics(self._ellipse_coefficients)
        )

        vectors = (
            self._eigenvectors
            / np.linalg.norm(self._eigenvectors, axis=1)[:, np.newaxis]
        ).T * self._axes[:, None]
        base = np.stack([self._center] * 3)
        ellipsoid_fitted_ = np.stack([base, vectors], axis=1)

        self.coefficients_ = ellipsoid_fitted_

    def expand(self, points: "napari.types.PointsData"):
        """
        Expand a set of points to fit an ellipsoid.

        Parameters
        ----------
        points : napari.types.PointsData
            The points to expand.

        Returns
        -------
        expanded_points : napari.types.PointsData
            The expanded points.
        """
        from .._utils.coordinate_conversion import (
            cartesian_to_elliptical,
            elliptical_to_cartesian,
        )

        U, V = cartesian_to_elliptical(self._coefficients, points, invert=True)
        expanded_points = elliptical_to_cartesian(
            U, V, self._coefficients, invert=True
        )

        self._calculate_properties(points, expanded_points)

        return expanded_points

    def fit_expand(
        self, points: "napari.types.PointsData"
    ) -> "napari.types.PointsData":
        """
        Fit an ellipsoid to a set of points and then expand them.

        Parameters
        ----------
        points : napari.types.PointsData
            The points to fit an ellipsoid to and then expand.

        Returns
        -------
        expanded_points : napari.types.PointsData
            The expanded points.
        """
        self.fit(points)
        return self.expand(points)

    def _calculate_properties(self, input_points, output_points):
        """
        Measure properties of the expansion.
        """
        self._measure_residuals(input_points, output_points)
        self._measure_max_min_curvatures()
        self._normals_on_ellipsoid(output_points)

    @property
    def coefficients_(self):
        """
        The coefficients of the fitted ellipsoid

        Returns
        -------
        coefficients_ : napari.types.VectorsData
            The coefficients of the ellipsoid equation. The coefficients are of the form
            (3, 2, 3); The first dimension represents the three axes of the ellipsoid
            (major, medial and minor). The second dimension represents the components of
            the ellipsoid vectors (base point and direction vector). The third dimension
            represents the dimension of the space (z, y, x).
        """
        return super().coefficients_

    @coefficients_.setter
    def coefficients_(self, value: "napari.types.VectorsData"):
        """
        value: (3, 2, D) matrix representing the ellipsoid coefficients.
        """
        if value is not None:
            self._center = value[0, 0]
            self._axes = np.linalg.norm(value[:, 1], axis=1)
            self._coefficients = value

    @property
    def axes_(self):
        """
        The lengths of the axes of the ellipsoid.

        Returns
        -------
        axes_ : np.ndarray
            The lengths of the axes of the ellipsoid.
        """
        return self._axes

    @property
    def center_(self):
        """
        The center of the ellipsoid.

        Returns
        -------
        center_ : np.ndarray
            The center of the ellipsoid.
        """
        return self._center

    def _measure_max_min_curvatures(self):
        """
        Measure maximum and minimum curvatures of the ellipsoid.

        Returns
        -------
        None

        """
        # get and remove the largest, smallest and medial axis
        semi_axis_sorted = np.sort(self._axes)
        a = semi_axis_sorted[2]
        b = semi_axis_sorted[1]
        c = semi_axis_sorted[0]

        # accoording to paper (https://www.biorxiv.org/content/10.1101/2021.03.26.437148v1.full)
        maximum_mean_curvature = a / (2 * c**2) + a / (2 * b**2)
        minimum_mean_curvature = c / (2 * b**2) + c / (2 * a**2)

        self._properties["maximum_mean_curvature"] = maximum_mean_curvature
        self._properties["minimum_mean_curvature"] = minimum_mean_curvature

    def _measure_residuals(self, input_points, output_points):
        """
        Measure residuals of the expansion.

        Parameters
        ----------
        input_points : napari.types.PointsData
            The points before expansion.
        output_points : napari.types.PointsData
            The points after expansion.
        """
        distance = np.linalg.norm(input_points - output_points, axis=1)
        self._properties["residuals"] = distance

    def _normals_on_ellipsoid(self, points: "napari.types.PointsData"):
<<<<<<< HEAD
        """
        Calculate normals on the ellipsoid at given points.
        Parameters
        ----------
        points : napari.types.PointsData
            The points on the ellipsoid where normals are to be calculated.

        Returns
        -------
        None
        """
        
=======

>>>>>>> 788c8dbf
        A, B, C, D, E, F, G, H, J = self._ellipse_coefficients[:-1]
        xx = points[:, 0][:, None]
        yy = points[:, 1][:, None]
        zz = points[:, 2][:, None]

        grad_F_x = 2.0 * A * xx + D * yy + E * zz + G
        grad_F_y = 2.0 * B * yy + D * xx + F * zz + H
        grad_F_z = 2.0 * C * zz + E * xx + F * yy + J

        grad_F_X = np.hstack((grad_F_x, grad_F_y, grad_F_z))
        Vec_Norms = np.sqrt(
            np.sum(np.multiply(grad_F_X, grad_F_X), axis=1)
        ).reshape(len(xx), 1)
        grad_F_X_normed = np.divide(grad_F_X, Vec_Norms)

        self.properties["normals"] = np.stack(
            [points, grad_F_X_normed]
        ).transpose((1, 0, 2))

    def _fit_ellipsoid_to_points(
        self,
        points: "napari.types.PointsData",
    ) -> np.ndarray:
        """
        Fit an ellipsoid to a set of points.

        The used equation is of the form:
        x^2 / a^2 + y^2 / b^2 + z^2 / c^2 + 2xy / ab + 2xz / ac + 2yz / bc + 2dx / a + 2ey / b + 2fz / c = 1

        Parameters
        ----------
        points : napari.types.PointsData
            The points to fit an ellipsoid to.

        Returns
        -------
        ellipsoid_coefficients : np.ndarray
            The coefficients of the ellipsoid equation.
        """
        # Extract x, y, z coordinates from points and reshape to column vectors
        x = points[:, 0, np.newaxis]
        y = points[:, 1, np.newaxis]
        z = points[:, 2, np.newaxis]

        # Construct the design matrix for the ellipsoid equation
        design_matrix = np.hstack(
            (x**2, y**2, z**2, x * y, x * z, y * z, x, y, z)
        )
        column_of_ones = np.ones_like(x)  # Column vector of ones

        # Perform least squares fitting to solve for the coefficients
        transposed_matrix = design_matrix.transpose()
        matrix_product = np.dot(transposed_matrix, design_matrix)
        inverse_matrix = np.linalg.inv(matrix_product)
        coefficients = np.dot(
            inverse_matrix, np.dot(transposed_matrix, column_of_ones)
        )

        # Append -1 to the coefficients to represent the constant term on the right side of the equation
        ellipsoid_coefficients = np.append(coefficients, -1)

        return ellipsoid_coefficients

    def _extract_characteristics(self, coefficients: np.ndarray):
        # Construct the augmented matrix from the coefficients
        Amat = np.array(
            [
                [
                    coefficients[0],
                    coefficients[3] / 2.0,
                    coefficients[4] / 2.0,
                    coefficients[6] / 2.0,
                ],
                [
                    coefficients[3] / 2.0,
                    coefficients[1],
                    coefficients[5] / 2.0,
                    coefficients[7] / 2.0,
                ],
                [
                    coefficients[4] / 2.0,
                    coefficients[5] / 2.0,
                    coefficients[2],
                    coefficients[8] / 2.0,
                ],
                [
                    coefficients[6] / 2.0,
                    coefficients[7] / 2.0,
                    coefficients[8] / 2.0,
                    coefficients[9],
                ],
            ]
        )

        # Extract the quadratic part and find its inverse
        A3 = Amat[:3, :3]
        A3inv = np.linalg.inv(A3)

        # Compute the center of the ellipsoid
        ofs = coefficients[6:9] / 2.0
        center = -np.dot(A3inv, ofs)

        # Transform the matrix to center the ellipsoid at the origin
        Tofs = np.eye(4)
        Tofs[3, :3] = center
        R = np.dot(Tofs, np.dot(Amat, Tofs.T))

        # Extract the transformed quadratic part
        R3 = R[:3, :3]

        # Perform eigendecomposition to find axes and orientation
        eigenvalues, eigenvectors = np.linalg.eig(R3 / -R[3, 3])

        # Compute the lengths of the axes
        axes_lengths = np.sqrt(1.0 / np.abs(eigenvalues))

        return center, axes_lengths, eigenvectors


class EllipsoidImageExpander(Expander):
    """
    Expand a set of points to fit an ellipsoid estimated from a 3D image volume.
    The ellipsoid is estimated from the image volume using a thresholding method
    and least squares fitting.

    The ellipsoid equation is of the form:
    .. math::
        Ax^2 + By^2 + Cz^2 + Dxy + Exz + Fyz + Gx + Hy + Iz = 1

    where A, B, C, D, E, F, G, H, I are the coefficients of the ellipsoid equation and
    x, y, z are the coordinates of the points. The parameters of this equation are
    fitted to the input image volume using least squares fitting.

    Parameters
    ----------
    fluorescence : str
        The type of fluorescence to use for estimating the ellipsoid.
        Can be either 'interior' or 'surface'.
        Default is 'interior'.
    Methods
    -------
    fit(image: "napari.types.ImageData")
        Fit an ellipsoid to a 3D image volume using least squares fitting.
    expand(points: "napari.types.PointsData")
        Project a set of points onto their respective position on the fitted ellipsoid.
    fit_expand(image: "napari.types.ImageData")
        Fit an ellipsoid to a 3D image volume and then expand the points.

    """

    def __init__(self, fluorescence: str = "interior"):
        super().__init__()

        self._fluorescence = fluorescence

    def fit(
        self,
        image: "napari.types.ImageData",
    ) -> "napari.types.VectorsData":
        """
        Fit a 3D ellipsoid to given points using least squares fitting.

        The ellipsoid equation is: Ax^2 + By^2 + Cz^2 + Dxy + Exz + Fyz + Gx + Hy + Iz = 1

        Parameters
        ----------
        points : napari.types.PointsData
            The points to fit an ellipsoid to.

        Returns
        -------
        ellipsoid_fitted_ : napari.types.VectorsData
            The fitted ellipsoid.
        """

        est_params = self.est_ellipsoid_from_volume(image)
        self._center, self._axes, self._eigenvectors = est_params

        self.coefficients_ = np.stack(
            [
                np.asarray(self._center * 3).reshape(3, 3),
                self._eigenvectors * self._axes,
            ],
            axis=1,
        )

    def expand(self, n_points):
        from .._reconstruction.fit_utils import _fibonacci_sampling

        expanded_points = _fibonacci_sampling(n_points)
        expanded_points = (
            expanded_points @ self._eigenvectors * self._axes[None, :]
        )
        expanded_points += np.asarray(self._center).reshape(1, 3)
        return expanded_points

    def fit_expand(
        self, image: "napari.types.ImageData", n_points: int = 512
    ) -> "napari.types.PointsData":

        self.fit(image)
        return self.expand(n_points)

    def est_ellipsoid_from_volume(self, image: np.ndarray) -> tuple:
        """
        Estimate the ellipsoid parameters from a 3D volume.

        Parameters:
            V (numpy.ndarray): 3D volume data (Z, Y, X).
            fluorescence (str): 'interior' or 'surface'.
            testing (int, optional): Testing flag. Defaults to 0.

        Returns:
            est_center (list): Estimated center of the ellipsoid [zCOM, yCOM, xCOM].
            semi_axes_lengths (numpy.ndarray): Semi-axes lengths of the ellipsoid in ZYX order.
            rot_matrix (numpy.ndarray): Rotation matrix of the ellipsoid in ZYX order.
        """
        from skimage import filters

        # Get the dimensions of the volume
        z_dim, y_dim, x_dim = image.shape

        # Generate coordinate arrays
        Z, Y, X = np.meshgrid(
            np.arange(z_dim), np.arange(y_dim), np.arange(x_dim), indexing="ij"
        )

        # Threshold value
        threshold_value = filters.threshold_otsu(image)

        # Binary volume based on threshold
        V_bool = (image > threshold_value).astype(float)

        # Sum of binary volume
        sumV = np.sum(V_bool)

        # Center of mass (COM)
        zCOM = np.sum(Z * V_bool) / sumV
        yCOM = np.sum(Y * V_bool) / sumV
        xCOM = np.sum(X * V_bool) / sumV

        # Intensity-weighted centered coordinates
        ZYX = np.stack(
            [
                (Z - zCOM) * np.sqrt(V_bool),
                (Y - yCOM) * np.sqrt(V_bool),
                (X - xCOM) * np.sqrt(V_bool),
            ],
            axis=-1,
        ).reshape(-1, 3)

        # Covariance matrix
        S = (1 / sumV) * (ZYX.T @ ZYX)

        # Eigen decomposition
        eigvals, eigvecs = np.linalg.eigh(S)

        # Rotation matrix
        rot_matrix = eigvecs

        # Semi-axes lengths
        if self._fluorescence == "interior":
            semi_axes_lengths = np.sqrt(5 * eigvals)
        elif self._fluorescence == "surface":
            semi_axes_lengths = np.sqrt(3 * eigvals)
        else:
            raise ValueError("Unexpected value for 'fluorescence'")

        # Estimated center in ZYX order
        est_center = [zCOM, yCOM, xCOM]

        return est_center, semi_axes_lengths, rot_matrix

    @property
    def coefficients_(self):
        """
        The coefficients of the fitted ellipsoid

        Returns
        -------
        coefficients_ : napari.types.VectorsData
            The coefficients of the ellipsoid equation. The coefficients are of the form
            (3, 2, 3); The first dimension represents the three axes of the ellipsoid
            (major, medial and minor). The second dimension represents the components of
            the ellipsoid vectors (base point and direction vector). The third dimension
            represents the dimension of the space (z, y, x).
        """
        return super().coefficients_

    @coefficients_.setter
    def coefficients_(self, value: "napari.types.VectorsData"):
        """
        value: (3, 2, D) matrix representing the ellipsoid coefficients.
        """
        if value is not None:
            self._center = value[0, 0]
            self._axes = np.linalg.norm(value[:, 1], axis=1)
            self._eigenvectors = (
                value[:, 1]
                / np.linalg.norm(value[:, 1], axis=1)[:, np.newaxis]
            )
            self._coefficients = value

    @property
    def axes_(self):
        """
        The lengths of the axes of the ellipsoid.

        Returns
        -------
        axes_ : np.ndarray
            The lengths of the axes of the ellipsoid.
        """
        return self._axes

    @property
    def center_(self):
        """
        The center of the ellipsoid.

        Returns
        -------
        center_ : np.ndarray
            The center of the ellipsoid.
        """
        return self._center

    def _calculate_properties(self, input_points, output_points):
        pass<|MERGE_RESOLUTION|>--- conflicted
+++ resolved
@@ -254,7 +254,6 @@
         self._properties["residuals"] = distance
 
     def _normals_on_ellipsoid(self, points: "napari.types.PointsData"):
-<<<<<<< HEAD
         """
         Calculate normals on the ellipsoid at given points.
         Parameters
@@ -267,9 +266,6 @@
         None
         """
         
-=======
-
->>>>>>> 788c8dbf
         A, B, C, D, E, F, G, H, J = self._ellipse_coefficients[:-1]
         xx = points[:, 0][:, None]
         yy = points[:, 1][:, None]
