--- conflicted
+++ resolved
@@ -1,13 +1,10 @@
 """Approximation subpackage for napari-stress."""
 
-<<<<<<< HEAD
 from .expansion_spherical_harmonics import (
     SphericalHarmonicsExpander,
     LebedevExpander
 )
 
-=======
->>>>>>> 7145fed5
 from .expansion_ellipsoid import (
     EllipsoidExpander,
     EllipsoidImageExpander,
@@ -19,9 +16,6 @@
     expand_spherical_harmonics,
     fit_ellipsoid_to_pointcloud,
     normals_on_fitted_ellipsoid,
-)
-from .expansion_spherical_harmonics import (
-    SphericalHarmonicsExpander,
 )
 
 __all__ = [
