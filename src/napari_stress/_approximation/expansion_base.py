--- conflicted
+++ resolved
@@ -1,19 +1,11 @@
 import numpy as np
-<<<<<<< HEAD
-=======
 from abc import ABC, abstractmethod
->>>>>>> 288ecac1
 
 
 class Expander(ABC):
     def __init__(self):
         self.coefficients_ = None
-<<<<<<< HEAD
-        self.properties = dict()
-        self._get_measurements = get_measurements
-=======
         self.properties = {}
->>>>>>> 288ecac1
 
     def fit(self, points: "napari.types.PointsData"):
         self.coefficients_ = self._fit(points)
@@ -21,13 +13,7 @@
 
     def expand(self, points: "napari.types.PointsData"):
         expanded_points = self._expand(points)
-<<<<<<< HEAD
-        if self._get_measurements:
-            self._measure_residuals()
-            self._measure_properties()
-=======
         self._calculate_properties(points, expanded_points)
->>>>>>> 288ecac1
         return expanded_points
 
     def fit_expand(self, points: "napari.types.PointsData"):
@@ -42,13 +28,6 @@
     def _expand(self, points: "napari.types.PointsData"):
         raise NotImplementedError
 
-<<<<<<< HEAD
-    def _measure_residuals(self):
-        raise NotImplementedError
-
-    def _measure_properties(self):
-=======
     @abstractmethod
     def _calculate_properties(self, input_points, output_points):
->>>>>>> 288ecac1
         raise NotImplementedError