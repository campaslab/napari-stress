from abc import ABC, abstractmethod


class Expander(ABC):
    def __init__(self):
        self.coefficients_ = None
        self.properties = {}

    def fit(self, points: "napari.types.PointsData"):
        self.coefficients_ = self._fit(points)
        return self

    def expand(self, points: "napari.types.PointsData"):
        expanded_points = self._expand(points)
        self._calculate_properties(points, expanded_points)
        return expanded_points

    def fit_expand(self, points: "napari.types.PointsData"):
        self.fit(points)
        return self.expand(points)

    @abstractmethod
    def _fit(self, points: "napari.types.PointsData"):
        raise NotImplementedError

    @abstractmethod
    def _expand(self, points: "napari.types.PointsData"):
        raise NotImplementedError

    @abstractmethod
    def _calculate_properties(self, input_points, output_points):
        raise NotImplementedError

    @property
    def coefficients_(self):
<<<<<<< HEAD
        return self.coefficients_
    
=======
        return self._coefficients

>>>>>>> 46f11d3c
    @coefficients_.setter
    def coefficients_(self, value):
        self.coefficients_ = value<|MERGE_RESOLUTION|>--- conflicted
+++ resolved
@@ -33,13 +33,8 @@
 
     @property
     def coefficients_(self):
-<<<<<<< HEAD
         return self.coefficients_
     
-=======
-        return self._coefficients
-
->>>>>>> 46f11d3c
     @coefficients_.setter
     def coefficients_(self, value):
         self.coefficients_ = value