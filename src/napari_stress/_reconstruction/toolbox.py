import os
from pathlib import Path
from typing import TYPE_CHECKING

if TYPE_CHECKING:
    pass

import numpy as np
from magicgui.widgets import create_widget
from napari.layers import Image, Layer
from napari.types import ImageData, LayerDataTuple
from napari_tools_menu import register_dock_widget
from qtpy import uic
from qtpy.QtCore import QEvent, QObject
from qtpy.QtWidgets import QWidget

from .._utils.frame_by_frame import frame_by_frame


@register_dock_widget(
    menu="Surfaces > Droplet reconstruction toolbox (n-STRESS)"
)
class droplet_reconstruction_toolbox(QWidget):
    """Comprehensive stress analysis of droplet points layer."""

    def __init__(self, napari_viewer):
        super().__init__()

        self.viewer = napari_viewer

        uic.loadUi(os.path.join(Path(__file__).parent, "./toolbox.ui"), self)

        # add input dropdowns to plugin
        self.image_layer_select = create_widget(
            annotation=Image, label="Image_layer"
        )
        self.layout().addWidget(self.image_layer_select.native, 0, 1)
        self.installEventFilter(self)

        # populate comboboxes with allowed values
        self.comboBox_fittype.addItems(["fancy", "quick"])
        self.comboBox_fluorescence_type.addItems(["interior", "surface"])
        self.comboBox_interpolation_method.addItems(["cubic", "linear"])
        self.comboBox_interpolation_method.setCurrentText("linear")

        # calculate density/point number
        self.spinBox_n_vertices.setValue(256)
        self.pushButton_run.clicked.connect(self._run)
        self.image_layer_select.changed.connect(self._set_scales)
        self.pushButton_export.clicked.connect(self._export_settings)
        self.pushButton_import.clicked.connect(self._import_settings)

        self._set_scales()

    def eventFilter(self, obj: QObject, event: QEvent):
        """https://forum.image.sc/t/composing-workflows-in-napari/61222/3."""
        if event.type() == QEvent.ParentChange:
            self.image_layer_select.parent_changed.emit(self.parent())

        return super().eventFilter(obj, event)

    def _set_scales(self):
        """Get scales from loaded data."""
        scales = self.image_layer_select.value.scale
        scales = scales[-3:]  # scales may be 4D
        self.doubleSpinBox_voxelsize_x.setValue(scales[2])
        self.doubleSpinBox_voxelsize_y.setValue(scales[1])
        self.doubleSpinBox_voxelsize_z.setValue(scales[0])

        # set target voxel size to mean of scales as default
        mean_scale = np.mean([scales[0], scales[2]])
        self.doubleSpinBox_target_voxelsize.setValue(mean_scale)

    def _export_settings(self, file_name: str = None):
        """
        Export reconstruction parameters to YAML file.
        """
        from .._utils.import_export_settings import export_settings

        reconstruction_parameters = {
            "voxelsize_z": self.doubleSpinBox_voxelsize_z.value(),
            "voxelsize_y": self.doubleSpinBox_voxelsize_y.value(),
            "voxelsize_x": self.doubleSpinBox_voxelsize_x.value(),
            "target_voxelsize": self.doubleSpinBox_target_voxelsize.value(),
            "smoothing_sigma": self.doubleSpinBox_gaussian_blur.value(),
            "n_smoothing_iterations": self.spinBox_n_smoothing.value(),
            "n_points": self.spinBox_n_vertices.value(),
            "n_tracing_iterations": self.spinBox_n_refinement_steps.value(),
            "resampling_length": self.doubleSpinBox_sampling_length.value(),
            "fit_type": self.comboBox_fittype.currentText(),
            "edge_type": self.comboBox_fluorescence_type.currentText(),
            "trace_length": self.doubleSpinBox_trace_length.value(),
            "sampling_distance": self.doubleSpinBox_sampling_distance.value(),
            "interpolation_method": self.comboBox_interpolation_method.currentText(),
            "outlier_tolerance": self.doubleSpinBox_outlier_tolerance.value(),
            "remove_outliers": self.checkBox_remove_outliers.isChecked(),
        }

        export_settings(reconstruction_parameters, self, file_name=file_name)

    def _import_settings(self, file_name: str = None):
        """
        Import reconstruction parameters from YAML file.
        """
        from .._utils.import_export_settings import import_settings

        reconstruction_parameters = import_settings(self, file_name=file_name)

        self.doubleSpinBox_voxelsize_z.setValue(
            reconstruction_parameters["voxelsize_z"]
        )
        self.doubleSpinBox_voxelsize_y.setValue(
            reconstruction_parameters["voxelsize_y"]
        )
        self.doubleSpinBox_voxelsize_x.setValue(
            reconstruction_parameters["voxelsize_x"]
        )
        self.doubleSpinBox_target_voxelsize.setValue(
            reconstruction_parameters["target_voxelsize"]
        )
        self.doubleSpinBox_gaussian_blur.setValue(
            reconstruction_parameters["smoothing_sigma"]
        )
        self.spinBox_n_smoothing.setValue(
            reconstruction_parameters["n_smoothing_iterations"]
        )
        self.spinBox_n_vertices.setValue(reconstruction_parameters["n_points"])
        self.spinBox_n_refinement_steps.setValue(
            reconstruction_parameters["n_tracing_iterations"]
        )
        self.doubleSpinBox_sampling_length.setValue(
            reconstruction_parameters["resampling_length"]
        )
        self.comboBox_fittype.setCurrentText(
            reconstruction_parameters["fit_type"]
        )
        self.comboBox_fluorescence_type.setCurrentText(
            reconstruction_parameters["edge_type"]
        )
        self.doubleSpinBox_trace_length.setValue(
            reconstruction_parameters["trace_length"]
        )
        self.doubleSpinBox_sampling_distance.setValue(
            reconstruction_parameters["sampling_distance"]
        )
        self.comboBox_interpolation_method.setCurrentText(
            reconstruction_parameters["interpolation_method"]
        )
        self.doubleSpinBox_outlier_tolerance.setValue(
            reconstruction_parameters["outlier_tolerance"]
        )
        self.checkBox_remove_outliers.setChecked(
            reconstruction_parameters["remove_outliers"]
        )

    def _run(self):
        """Call analysis function."""
        import webbrowser

        from dask.distributed import Client, get_client

        current_voxel_size = np.asarray(
            [
                self.doubleSpinBox_voxelsize_z.value(),
                self.doubleSpinBox_voxelsize_y.value(),
                self.doubleSpinBox_voxelsize_x.value(),
            ]
        )

        if self.checkBox_use_dask.isChecked():
            try:
                client = get_client()
            except ValueError:
                client = Client()
            webbrowser.open_new_tab(client.dashboard_link)

        results = reconstruct_droplet(
            self.image_layer_select.value.data,
            voxelsize=current_voxel_size,
            target_voxelsize=self.doubleSpinBox_target_voxelsize.value(),
            smoothing_sigma=self.doubleSpinBox_gaussian_blur.value(),
            n_smoothing_iterations=self.spinBox_n_smoothing.value(),
            n_tracing_iterations=self.spinBox_n_refinement_steps.value(),
            resampling_length=self.doubleSpinBox_sampling_length.value(),
            n_points=self.spinBox_n_vertices.value(),
            fit_type=self.comboBox_fittype.currentText(),
            edge_type=self.comboBox_fluorescence_type.currentText(),
            trace_length=self.doubleSpinBox_trace_length.value(),
            remove_outliers=self.checkBox_remove_outliers.isChecked(),
            outlier_tolerance=self.doubleSpinBox_outlier_tolerance.value(),
            sampling_distance=self.doubleSpinBox_sampling_distance.value(),
            interpolation_method=self.comboBox_interpolation_method.currentText(),
            return_intermediate_results=self.checkBox_return_intermediate.isChecked(),
            use_dask=self.checkBox_use_dask.isChecked(),
        )

        for layer in results:
            _layer = Layer.create(
                data=layer[0], meta=layer[1], layer_type=layer[2]
            )
            _layer.translate = self.image_layer_select.value.translate
            self.viewer.add_layer(_layer)


@frame_by_frame
def reconstruct_droplet(
    image: ImageData,
    voxelsize: np.ndarray = None,
    target_voxelsize: float = 1.0,
    smoothing_sigma: float = 1.0,
    n_smoothing_iterations: int = 10,
    n_points: int = 512,
    n_tracing_iterations: int = 1,
    resampling_length: float = 5,
    fit_type: str = "fancy",
    edge_type: str = "interior",
    trace_length: float = 10,
    remove_outliers: bool = True,
    outlier_tolerance: float = 1.5,
    sampling_distance: float = 0.5,
    interpolation_method: str = "cubic",
    return_intermediate_results: bool = False,
) -> list[LayerDataTuple]:
    """
    Reconstruct droplet surface from points layer.

    Parameters
    ----------
    image : ImageData
        Image data.
    voxelsize : np.ndarray, optional
        Voxel size of image. The default is None.
    target_voxelsize : float, optional
        Target voxel size for reconstruction. The default is 1.0.
    smoothing_sigma : float, optional
        Sigma for gaussian smoothing. The default is 1.0.
    n_smoothing_iterations : int, optional
        Number of smoothing iterations. The default is 10.
    n_points : int, optional
        Number of points to be sampled. The default is 256.
    n_tracing_iterations : int, optional
        Number of tracing iterations. The default is 1.
    resampling_length : float, optional
        Distance between sampled point locations. The default is 5.
        Choose smaller values for more accurate reconstruction.
    fit_type : str, optional
        Type of fit to be used. The default is "fancy". Can also be "quick".
    edge_type : str, optional
        Type of edge to be used. The default is "interior". Can also be "surface".
    trace_length : float, optional
        Length of traces along which to measure intensity. The default is 10.
    remove_outliers : bool, optional
        Whether to remove outliers. The default is True.
    outlier_tolerance : float, optional
        Tolerance for outlier removal. The default is 1.5.
    sampling_distance : float, optional
        Distance between points sampled on traces. The default is 0.5.
    interpolation_method : str, optional
        Interpolation method to be used. The default is "cubic". Can also be "linear".
        "cubic" is more accurate but slower.
    use_dask: bool, optional
        Whether to use dask for parallelization. The default is False.
    return_intermediate_results: bool, optional
        Whether to return intermediate results. The default is False.

    Returns
    -------
    list[LayerDataTuple]
        list of napari layers:
            - rescaled image: image rescaled to target voxel size
            - label image: connected components of rescaled image
            - points first guess: points sampled on fibonacci grid
            - traced points: points after tracing
            - trace vectors: vectors along which intensity was measured
            - droplet center: center of droplet

    """
    import copy

    from skimage import filters, transform

    from napari_stress import approximation, reconstruction

    from .patches import iterative_curvature_adaptive_patch_fitting
    from .refine_surfaces import resample_pointcloud

    ellipse_expander = approximation.EllipsoidImageExpander(
        fluorescence=edge_type
    )

    scaling_factors = voxelsize / target_voxelsize
    rescaled_image = transform.rescale(
        image, scaling_factors, preserve_range=True, anti_aliasing=True
    )
    rescaled_image = filters.gaussian(rescaled_image, sigma=smoothing_sigma)
<<<<<<< HEAD
    points_first_guess = ellipse_expander.fit_expand(rescaled_image, n_points=n_points)
=======
    points_first_guess = ellipse_expander.fit_expand(
        rescaled_image, n_points=n_points
    )
    points = copy.deepcopy(points_first_guess)
>>>>>>> 8b6521a8

    traced_points, trace_vectors = reconstruction.trace_refinement_of_surface(
        rescaled_image,
        points_first_guess,
        selected_fit_type=fit_type,
        selected_edge=edge_type,
        trace_length=trace_length,
        sampling_distance=sampling_distance,
        interpolation_method=interpolation_method,
    )

    # repeat tracing `n_tracing_iterations` times
    for _ in range(n_tracing_iterations):
        resampled_points = resample_pointcloud(
            traced_points, sampling_length=resampling_length
        )

        traced_points, trace_vectors = (
            reconstruction.trace_refinement_of_surface(
                rescaled_image,
                resampled_points,
                selected_fit_type=fit_type,
                selected_edge=edge_type,
                trace_length=trace_length,
                sampling_distance=sampling_distance,
                interpolation_method=interpolation_method,
            )
        )
        points = traced_points[0]

    # adaptive patch fitting
    points = iterative_curvature_adaptive_patch_fitting(
        traced_points[0], n_iterations=2
    )

    # =========================================================================
    # Returns
    # =========================================================================

    properties = {"name": "Ellipsoid first guess", "size": 2}
    layer_first_guess = (
        points_first_guess * target_voxelsize,
        properties,
        "points",
    )

    properties = {"name": "Droplet pointcloud (smoothed)", "size": 0.5}
    layer_patch_fitted = (
        points * target_voxelsize,
        properties,
        "points",
    )

    traced_points = list(traced_points)
    traced_points[1]["name"] = "Droplet pointcloud (traced)"
    traced_points[0] *= target_voxelsize

    trace_vectors = list(trace_vectors)
    trace_vectors[0] *= target_voxelsize

    properties = {
        "name": "Center",
        "symbol": "ring",
        "face_color": "yellow",
        "size": 3,
    }
    droplet_center = (
        traced_points[0].mean(axis=0)[None, :],
        properties,
        "points",
    )

    properties = {
        "name": "Rescaled image",
        "blending": "additive",
        "scale": [target_voxelsize] * 3,
    }
    layer_rescaled_image = (rescaled_image, properties, "image")

    if return_intermediate_results:
        return [
            layer_first_guess,
            layer_patch_fitted,
            traced_points,
            trace_vectors,
            droplet_center,
            layer_rescaled_image,
        ]
    else:
        return [
            layer_first_guess,
            layer_patch_fitted,
        ]<|MERGE_RESOLUTION|>--- conflicted
+++ resolved
@@ -293,14 +293,9 @@
         image, scaling_factors, preserve_range=True, anti_aliasing=True
     )
     rescaled_image = filters.gaussian(rescaled_image, sigma=smoothing_sigma)
-<<<<<<< HEAD
-    points_first_guess = ellipse_expander.fit_expand(rescaled_image, n_points=n_points)
-=======
     points_first_guess = ellipse_expander.fit_expand(
-        rescaled_image, n_points=n_points
-    )
-    points = copy.deepcopy(points_first_guess)
->>>>>>> 8b6521a8
+        rescaled_image,
+        n_points=n_points)
 
     traced_points, trace_vectors = reconstruction.trace_refinement_of_surface(
         rescaled_image,
