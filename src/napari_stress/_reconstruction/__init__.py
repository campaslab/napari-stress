--- conflicted
+++ resolved
@@ -2,13 +2,13 @@
 from .refine_surfaces import trace_refinement_of_surface, resample_pointcloud
 from .toolbox import reconstruct_droplet
 from .reconstruct_surface import reconstruct_surface_from_quadrature_points
-<<<<<<< HEAD
 from .patches import fit_patches, iterative_curvature_adaptive_patch_fitting
-=======
 
 __all__ = [
     "trace_refinement_of_surface",
+    "resample_pointcloud",
     "reconstruct_droplet",
     "reconstruct_surface_from_quadrature_points",
-]
->>>>>>> 7f9bcf83
+    "fit_patches",
+    "iterative_curvature_adaptive_patch_fitting",
+]