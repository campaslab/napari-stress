import warnings
from enum import Enum
from typing import List

import numpy as np
import pandas as pd
from napari.types import ImageData, LayerDataTuple, PointsData
from napari_tools_menu import register_function

from .._utils import frame_by_frame
from .fit_utils import (_function_args_to_list,
                        edge_functions,
                        fit_types,
                        interpolation_types)

warnings.filterwarnings("ignore")

@register_function(menu="Points > Trace-refine points (n-STRESS)")
@frame_by_frame
def trace_refinement_of_surface(
    intensity_image: ImageData,
    points: PointsData,
    selected_fit_type: fit_types = fit_types.fancy_edge_fit,
    selected_edge: edge_functions = edge_functions.interior,
    trace_length: float = 10.0,
    sampling_distance: float = 0.5,
    remove_outliers: bool = True,
    outlier_tolerance: float = 1.5,
    interpolation_method: interpolation_types = interpolation_types.cubic,
) -> List[LayerDataTuple]:
    """
    Generate intensity profiles along traces.

    This function receives an intensity image and a pointcloud with points on
    the surface of an object in the intensity image. It assumes that the
    pointcloud corresponds to the vertices on a surface around that object.

    As a first step, the function calculates normals on the surface and
    multiplies the length of this vector with `trace_length`. The intensity of
    the input image is then sampled along this vector perpendicular to the
    surface with a distance of `sampling distance` between each point along the
    normal vector.

    The location of the object's surface is then determined by fitting a
    selected function to the intensity profile along the prolonged normal
    vector.

    Parameters
    ----------
    intensity_image : ImageData
        Intensity image
    points : PointsData
        Pointcloud with points on the surface of the object
    selected_fit_type : fit_types, optional
        Type of fit to use for determining the surface location, by default
        fit_types.fancy_edge_fit
    selected_edge : edge_functions, optional
        Type of edge to detect, by default edge_functions.interior
    trace_length : float, optional
        Length of the normal vector, by default 10.0
    sampling_distance : float, optional
        Distance between each point along the normal vector, by default 0.5
    remove_outliers : bool, optional
        Whether to remove outliers from the intensity profile, by default True
    outlier_tolerance : float, optional
        Tolerance for outlier removal, by default 1.5
    interpolation_method : interpolation_types, optional
        Interpolation method to use for sampling the intensity image, by
        default interpolation_types.cubic

    Returns
    -------
    List[LayerDataTuple]
        List of napari layer data tuples
    """
    from .. import _vectors as vectors
    from .._measurements.intensity import sample_intensity_along_vector
    from .._measurements.measurements import distance_to_k_nearest_neighbors
    from .fit_utils import _mean_squared_error, _identify_outliers, _fancy_edge_fit


    if isinstance(selected_fit_type, str):
        selected_fit_type = fit_types(selected_fit_type)

    if isinstance(interpolation_method, str):
        interpolation_method = interpolation_types(interpolation_method)

    if isinstance(selected_edge, str):
        edge_detection_function = edge_functions.__members__[selected_edge].value[
            selected_fit_type.value
        ]
    else:
        edge_detection_function = selected_edge.value[selected_fit_type.value]

    # Convert to mesh and calculate outward normals
    unit_normals = vectors.normal_vectors_on_pointcloud(points)[:, 1] * (-1)

    # Define start and end points for the surface tracing vectors
    n_samples = int(trace_length / sampling_distance)
    n_points = len(points)

    # Define trace vectors (full length and single step
    start_points = points - 0.5 * trace_length * unit_normals
    trace_vectors = trace_length * unit_normals
    vector_step = trace_vectors / n_samples

    # measure intensity along the vectors
    intensity_along_vector = sample_intensity_along_vector(
        np.stack([start_points, trace_vectors]).transpose((1, 0, 2)),
        intensity_image,
        sampling_distance=sampling_distance,
        interpolation_method=interpolation_method.value,
    )

    # Allocate arrays for results (location of object border, fit parameters,
    # fit errors, and intensity profiles)
    fit_parameters = _function_args_to_list(edge_detection_function)[1:]
    fit_errors = [p + "_err" for p in fit_parameters]
    columns = ["idx_of_border"] + fit_parameters + fit_errors

    if len(fit_parameters) == 1:
        fit_parameters, fit_errors = [fit_parameters[0]], [fit_errors[0]]

    # create empty dataframe to keep track of results
    fit_data = pd.DataFrame(columns=columns, index=np.arange(n_points))

    # Iterate over all provided target points
    for idx in range(n_points):
        array = np.array(intensity_along_vector.loc[idx].to_numpy())
        # Simple or fancy fit?
        if selected_fit_type == fit_types.quick_edge_fit:
            idx_of_border = edge_detection_function(array)
            perror = 0
            popt = 0
            MSE = np.array([0, 0])

        elif selected_fit_type == fit_types.fancy_edge_fit:
            popt, perror = _fancy_edge_fit(
                array, selected_edge_func=edge_detection_function
            )
            idx_of_border = popt[0]

            # calculate fit errors
            MSE = _mean_squared_error(
                fit_function=edge_detection_function,
                x=np.arange(len(array)),
                y=array,
                fit_params=popt,
            )

        new_point = start_points[idx] + idx_of_border * vector_step[idx]

        fit_data.loc[idx, fit_errors] = perror
        fit_data.loc[idx, fit_parameters] = popt
        fit_data.loc[idx, "idx_of_border"] = idx_of_border
        fit_data.loc[idx, "surface_points_x"] = new_point[0]
        fit_data.loc[idx, "surface_points_y"] = new_point[1]
        fit_data.loc[idx, "surface_points_z"] = new_point[2]
        fit_data.loc[idx, "mean_squared_error"] = MSE[0]
        fit_data.loc[idx, "fraction_variance_unexplained"] = MSE[1]
        fit_data.loc[idx, "fraction_variance_unexplained_log"] = np.log(MSE[1])

    fit_data["start_points"] = list(start_points)

    if remove_outliers:
        # Remove outliers
        good_points = _identify_outliers(
            fit_data,
            column_names=["fraction_variance_unexplained_log"],
            which=["above"],
            factor=outlier_tolerance,
            merge='or'
        )
        fit_data = fit_data[good_points]
        intensity_along_vector = intensity_along_vector[good_points]

    # get indeces of rows with nans
    no_nan_idx = np.where(~np.isnan(fit_data["surface_points_x"].to_numpy()))[0]
    fit_data = fit_data.iloc[no_nan_idx]
    intensity_along_vector = intensity_along_vector.iloc[no_nan_idx]

    # measure distance to nearest neighbor
    fit_data["distance_to_nearest_neighbor"] = distance_to_k_nearest_neighbors(
        fit_data[
            ["surface_points_x", "surface_points_y", "surface_points_z"]
        ].to_numpy(),
        k=15,
    )

    # reformat to layerdatatuple: points
    feature_names = (
        fit_parameters
        + fit_errors
        + [
            "distance_to_nearest_neighbor",
            "mean_squared_error",
            "fraction_variance_unexplained",
            "fraction_variance_unexplained_log",
            "idx_of_border",
        ]
    )
    features = fit_data[feature_names].to_dict("list")
    metadata = {"intensity_profiles": intensity_along_vector}
    properties = {
        "name": "Refined_points",
        "size": 1,
        "features": features,
        "metadata": metadata,
        "face_color": "cyan",
    }
    data = fit_data[
        ["surface_points_x", "surface_points_y", "surface_points_z"]
    ].to_numpy()
    fit_data.drop(
        columns=["surface_points_x", "surface_points_y", "surface_points_z"],
        inplace=True,
    )
    layer_points = (data, properties, "points")

    # reformat to layerdatatuple: normal vectors
    start_points = np.stack(fit_data["start_points"].to_numpy()).squeeze()
    trace_vectors = trace_vectors[fit_data.index.to_numpy()]
    trace_vectors = np.stack([start_points, trace_vectors]).transpose((1, 0, 2))

    properties = {"name": "Normals"}
    layer_normals = (trace_vectors, properties, "vectors")

    return (layer_points, layer_normals)


@register_function(menu="Points > Resample spherical pointcloud (n-STRESS)")
def resample_pointcloud(
        points: 'napari.types.PointsData',
        sampling_length: float = 5
        ) -> 'napari.types.PointsData':
    """
    Resampe a spherical-like pointcloud on fibonacci grid.

    Parameters
    ----------
    points : PointsData
    sampling_length : float, optional
        Distance between sampled point locations. The default is 5.

    Returns
    -------
<<<<<<< HEAD
    resampled_points : TYPE
=======
    float
        DESCRIPTION.
    """
    params = _function_args_to_list(selected_edge_func)[1:]
    array = [x for x in array if not np.isnan(x)]  # filter out nans
    try:
        if selected_edge_func == _sigmoid:
            # trim begin of trace to get rid of rising intensity slope
            ind_max = np.argmax(array)
            array = array[ind_max:]

            amplitude_est = max(array)
            center_est = np.where(np.diff(array) == np.diff(array).min())[0][0]
            background_slope = 0
            slope_est = 1
            offset_est = min(array)
            parameter_estimate = [
                center_est,
                amplitude_est,
                slope_est,
                background_slope,
                offset_est,
            ]

            optimal_fit_parameters, _covariance = curve_fit(
                selected_edge_func, np.arange(len(array)), array, parameter_estimate
            )

            optimal_fit_parameters[0] = optimal_fit_parameters[0] + ind_max

        elif selected_edge_func == _gaussian:
            parameter_estimate = [len(array) / 2, len(array) / 2, max(array)]
            optimal_fit_parameters, _covariance = curve_fit(
                selected_edge_func,
                np.arange(0, len(array), 1),
                array,
                parameter_estimate,
            )

        # retrieve errors from covariance matrix
        parameter_error = np.sqrt(np.diag(_covariance))

    # If fit fails, replace bad values with NaN
    except Exception:
        optimal_fit_parameters = np.repeat(np.nan, len(params))
        parameter_error = np.repeat(np.nan, len(params))
>>>>>>> 7f9bcf83

    """
    from scipy.interpolate import griddata
    import vedo
    from .fit_utils import _fibonacci_sampling

    # convert to spherical, relative coordinates
    center = np.mean(points, axis=0)
    points_centered = points - center
    points_spherical = vedo.cart2spher(
        points_centered[:, 0], points_centered[:, 1], points_centered[:, 2]
    ).T

    # estimate point number according to passed sampling length
    mean_radius = points_spherical[:, 0].mean()
    surface_area = mean_radius**2 * 4 * np.pi
    n = int(surface_area / sampling_length**2)

    # sample points on unit-sphere according to fibonacci-scheme
    sampled_points = _fibonacci_sampling(n)
    sampled_points = vedo.utils.cart2spher(
        sampled_points[:, 0], sampled_points[:, 1], sampled_points[:, 2]
    ).T

    # interpolate cartesian coordinates on (theta, phi) grid
    theta_interpolation = np.concatenate(
        [points_spherical[:, 1], points_spherical[:, 1], points_spherical[:, 1]]
    )
    phi_interpolation = np.concatenate(
        [
            points_spherical[:, 2] + 2 * np.pi,
            points_spherical[:, 2],
            points_spherical[:, 2] - 2 * np.pi,
        ]
    )

    new_x = griddata(
        np.stack([theta_interpolation, phi_interpolation]).T,
        list(points_centered[:, 0]) * 3,
        sampled_points[:, 1:],
        method="cubic",
    )

    new_y = griddata(
        np.stack([theta_interpolation, phi_interpolation]).T,
        list(points_centered[:, 1]) * 3,
        sampled_points[:, 1:],
        method="cubic",
    )

    new_z = griddata(
        np.stack([theta_interpolation, phi_interpolation]).T,
        list(points_centered[:, 2]) * 3,
        sampled_points[:, 1:],
        method="cubic",
    )

    resampled_points = np.stack([new_x, new_y, new_z]).T + center

    no_nan_idx = np.where(~np.isnan(resampled_points[:, 0]))[0]
    return resampled_points[no_nan_idx, :]<|MERGE_RESOLUTION|>--- conflicted
+++ resolved
@@ -244,56 +244,7 @@
 
     Returns
     -------
-<<<<<<< HEAD
     resampled_points : TYPE
-=======
-    float
-        DESCRIPTION.
-    """
-    params = _function_args_to_list(selected_edge_func)[1:]
-    array = [x for x in array if not np.isnan(x)]  # filter out nans
-    try:
-        if selected_edge_func == _sigmoid:
-            # trim begin of trace to get rid of rising intensity slope
-            ind_max = np.argmax(array)
-            array = array[ind_max:]
-
-            amplitude_est = max(array)
-            center_est = np.where(np.diff(array) == np.diff(array).min())[0][0]
-            background_slope = 0
-            slope_est = 1
-            offset_est = min(array)
-            parameter_estimate = [
-                center_est,
-                amplitude_est,
-                slope_est,
-                background_slope,
-                offset_est,
-            ]
-
-            optimal_fit_parameters, _covariance = curve_fit(
-                selected_edge_func, np.arange(len(array)), array, parameter_estimate
-            )
-
-            optimal_fit_parameters[0] = optimal_fit_parameters[0] + ind_max
-
-        elif selected_edge_func == _gaussian:
-            parameter_estimate = [len(array) / 2, len(array) / 2, max(array)]
-            optimal_fit_parameters, _covariance = curve_fit(
-                selected_edge_func,
-                np.arange(0, len(array), 1),
-                array,
-                parameter_estimate,
-            )
-
-        # retrieve errors from covariance matrix
-        parameter_error = np.sqrt(np.diag(_covariance))
-
-    # If fit fails, replace bad values with NaN
-    except Exception:
-        optimal_fit_parameters = np.repeat(np.nan, len(params))
-        parameter_error = np.repeat(np.nan, len(params))
->>>>>>> 7f9bcf83
 
     """
     from scipy.interpolate import griddata
