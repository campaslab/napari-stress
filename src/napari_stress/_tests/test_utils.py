--- conflicted
+++ resolved
@@ -70,10 +70,6 @@
         assert np.array_equal(ldt[1]['features']['feature1'], _ldt[1]['features']['feature1'])
         assert np.array_equal(ldt[1]['metadata']['data1'], _ldt[1]['metadata']['data1'])
 
-<<<<<<< HEAD
-=======
-
->>>>>>> 38f6be53
 def test_decorator_points_layers():
 
     from napari_stress import TimelapseConverter, get_droplet_point_cloud_4d
@@ -160,14 +156,4 @@
     vectors_data_4d = Converter.list_of_data_to_data(vectors_list, VectorsData)
     vectors_data_3d = Converter.list_of_data_to_data([vectors_list[0]], VectorsData)
 
-    assert np.array_equal(vectors_data_4d, vectors_4d)
-
-<<<<<<< HEAD
-    assert np.array_equal(vectors_data, vectors_4d)
-
-if __name__ == '__main__':
-    test_decorator_points_layerdatatuple()
-=======
-if __name__ == '__main__':
-    test_decorator_points()
->>>>>>> 38f6be53
+    assert np.array_equal(vectors_data_4d, vectors_4d)