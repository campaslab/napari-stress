--- conflicted
+++ resolved
@@ -1,10 +1,6 @@
 import numpy as np
-<<<<<<< HEAD
 from napari.types import LayerData, PointsData, SurfaceData, ImageData, VectorsData, LayerDataTuple
 from napari.layers import Layer
-=======
-from napari.types import LayerData, PointsData, SurfaceData, ImageData, VectorsData
->>>>>>> c0059004
 
 def test_fit_functions():
     from napari_stress._utils.fit_utils import _sigmoid, _gaussian, _detect_maxima, _detect_max_gradient
@@ -104,10 +100,6 @@
     for img, _img in zip(image_list, image_list_conv):
         assert np.array_equiv(img, _img)
 
-<<<<<<< HEAD
-if __name__ == '__main__':
-    test_decorator_points_layers()
-=======
 def test_frame_by_frame_vectors():
 
     from napari_stress import TimelapseConverter
@@ -129,5 +121,4 @@
 
 
 if __name__ =='__main__':
-    test_frame_by_frame_vectors()
->>>>>>> c0059004
+    test_decorator_points_layers()