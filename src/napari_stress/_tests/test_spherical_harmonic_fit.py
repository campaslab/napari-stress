--- conflicted
+++ resolved
@@ -29,14 +29,5 @@
     viewer = make_napari_viewer()
     lebedev_points = napari_stress.measure_curvature(points[0], viewer=viewer)
     lebedev_points = napari_stress.measure_curvature(points[0],
-<<<<<<< HEAD
-                                                     use_minimal_point_set=False,
-                                                     number_of_quadrature_points=50)
-    
-if __name__ == '__main__':
-    import napari
-    test_spherical_harmonics()
-=======
                                                     use_minimal_point_set=True,
-                                                    number_of_quadrature_points=50)
->>>>>>> 9c31bd7f
+                                                    number_of_quadrature_points=50)