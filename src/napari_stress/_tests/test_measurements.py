--- conflicted
+++ resolved
@@ -116,27 +116,4 @@
 #     measurements.calculate_mean_curvature_on_manifold(results_layer)
 #     assert types._METADATAKEY_H0_ARITHMETIC in results_layer.metadata.keys()
 #     assert types._METADATAKEY_H0_SURFACE_INTEGRAL in results_layer.metadata.keys()
-#     assert types._METADATAKEY_MEAN_CURVATURE in results_layer.features.keys()
-
-<<<<<<< HEAD
-    # pass layer to measurements function
-    measurements.calculate_mean_curvature_on_manifold(results_layer)
-    assert types._METADATAKEY_H0_ARITHMETIC in results_layer.metadata.keys()
-    assert types._METADATAKEY_H0_SURFACE_INTEGRAL in results_layer.metadata.keys()
-    assert types._METADATAKEY_MEAN_CURVATURE in results_layer.features.keys()
-
-    # pass manifold to measurement function
-    _, features, metadata = measurements.calculate_mean_curvature_on_manifold(results_layer.metadata[types._METADATAKEY_MANIFOLD])
-    assert types._METADATAKEY_H0_ARITHMETIC in metadata.keys()
-    assert types._METADATAKEY_H0_SURFACE_INTEGRAL in metadata.keys()
-    assert types._METADATAKEY_MEAN_CURVATURE in features.keys()
-
-if __name__ == '__main__':
-    test_stresses()
-=======
-#     # pass manifold to measurement function
-#     _, features, metadata = measurements.calculate_mean_curvature_on_manifold(results_layer.metadata[types._METADATAKEY_MANIFOLD])
-#     assert types._METADATAKEY_H0_ARITHMETIC in metadata.keys()
-#     assert types._METADATAKEY_H0_SURFACE_INTEGRAL in metadata.keys()
-#     assert types._METADATAKEY_MEAN_CURVATURE in features.keys()
->>>>>>> 27e62875
+#     assert types._METADATAKEY_MEAN_CURVATURE in results_layer.features.keys()