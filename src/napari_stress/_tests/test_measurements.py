--- conflicted
+++ resolved
@@ -433,8 +433,20 @@
 
     # test that the files are created
     assert os.path.isfile(
-<<<<<<< HEAD
-        os.path.join(widget.save_directory, "raw_values", "stress_data.csv")
+        os.path.join(widget.save_directory, "stress_data.csv")
+    )
+    assert os.path.isfile(
+        os.path.join(widget.save_directory, "nearest_pairs.csv")
+    )
+    assert os.path.isfile(
+        os.path.join(widget.save_directory, "autocorrelations.csv")
+    )
+    assert os.path.isfile(os.path.join(widget.save_directory, "all_pairs.csv"))
+
+    assert os.path.isfile(
+        os.path.join(
+            widget.save_directory, "Autocorrelations_spatial_all_pairs.png"
+        )
     )
     assert os.path.isfile(
         os.path.join(widget.save_directory, "raw_values", "nearest_pairs.csv")
@@ -449,21 +461,6 @@
     assert os.path.isfile(
         os.path.join(
             widget.save_directory, "figures", "Autocorrelations_spatial_all_pairs.png"
-=======
-        os.path.join(widget.save_directory, "stress_data.csv")
-    )
-    assert os.path.isfile(
-        os.path.join(widget.save_directory, "nearest_pairs.csv")
-    )
-    assert os.path.isfile(
-        os.path.join(widget.save_directory, "autocorrelations.csv")
-    )
-    assert os.path.isfile(os.path.join(widget.save_directory, "all_pairs.csv"))
-
-    assert os.path.isfile(
-        os.path.join(
-            widget.save_directory, "Autocorrelations_spatial_all_pairs.png"
->>>>>>> 0184d897
         )
     )
     assert os.path.isfile(
@@ -477,6 +474,9 @@
         os.path.join(widget.save_directory, "figures", "Autocorrelations_temporal.png")
     )
     assert os.path.isfile(
+        os.path.join(widget.save_directory, "fit_residues.png")
+    )
+    assert os.path.isfile(
         os.path.join(widget.save_directory, "figures", "Ellipsoid_contribution.png")
     )
     assert os.path.isfile(
@@ -497,17 +497,9 @@
     assert os.path.isfile(
         os.path.join(widget.save_directory, "figures", "Stresses_tissue.png")
     )
-<<<<<<< HEAD
-=======
-    assert os.path.isfile(
-        os.path.join(widget.save_directory, "fit_residues.png")
-    )
->>>>>>> 0184d897
     assert os.path.isfile(
         os.path.join(widget.save_directory, "figures", "Stresses_total.png")
     )
-<<<<<<< HEAD
-=======
     assert os.path.isfile(
         os.path.join(widget.save_directory, "mean_curvatures.png")
     )
@@ -523,7 +515,6 @@
     assert os.path.isfile(
         os.path.join(widget.save_directory, "Stresses_total.png")
     )
->>>>>>> 0184d897
 
     # clean up everything in the directory
     shutil.rmtree(widget.save_directory)
