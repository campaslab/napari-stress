# -*- coding: utf-8 -*-
import numpy as np

def test_comprehenive_stress_toolbox(make_napari_viewer):
    from napari_stress import (get_droplet_point_cloud, measurements)

    viewer = make_napari_viewer()
    pointcloud = get_droplet_point_cloud()[0]
    viewer.add_points(pointcloud[0][:, 1:], **pointcloud[1])

    widget = measurements.stress_analysis_toolbox(viewer)
    viewer.window.add_dock_widget(widget)

    widget._run()

def test_comprehensive_stress_toolbox_4d(make_napari_viewer):
    from napari_stress import (get_droplet_point_cloud_4d, measurements)

    viewer = make_napari_viewer()
    pointcloud = get_droplet_point_cloud_4d()[0]
    viewer.add_points(pointcloud[0], **pointcloud[1])

    widget = measurements.stress_analysis_toolbox(viewer)
    viewer.window.add_dock_widget(widget)

    widget._run()


def test_curvature(make_napari_viewer):
    from napari_stress._spherical_harmonics.spherical_harmonics_napari import perform_lebedev_quadrature
    from napari_stress import measurements, get_droplet_point_cloud, fit_spherical_harmonics, types
    from magicgui import magicgui
    from napari.layers import Layer

    # We'll first create a spherical harmonics expansion and a lebedev
    # quadrature from scratch
    viewer = make_napari_viewer()

    pointcloud = get_droplet_point_cloud()[0]
    viewer.add_points(pointcloud[0][:, 1:], **pointcloud[1])

    expansion = fit_spherical_harmonics(viewer.layers[-1].data)
    viewer.add_points(expansion[0], **expansion[1])

    lebedev_points = perform_lebedev_quadrature(viewer.layers[-1], viewer=viewer)
    l = Layer.create(lebedev_points[0], lebedev_points[1], lebedev_points[2])
    viewer.add_layer(l)
    results_layer = viewer.layers[-1]

    assert types._METADATAKEY_MANIFOLD in results_layer.metadata

    # from code
    H, H0_arithmetic, H0_surface = measurements.calculate_mean_curvature_on_manifold(
        results_layer.metadata[types._METADATAKEY_MANIFOLD])
    H, H0_arithmetic, H0_surface = measurements.calculate_mean_curvature_on_manifold(
        results_layer)

    assert types._METADATAKEY_H0_ARITHMETIC in results_layer.metadata
    assert types._METADATAKEY_H0_SURFACE_INTEGRAL in results_layer.metadata
    assert types._METADATAKEY_MEAN_CURVATURE in results_layer.features

    # Test gauss-bonnet
    measurements.gauss_bonnet_test(results_layer)
    assert types._METADATAKEY_GAUSS_BONNET_ABS in results_layer.metadata
    assert types._METADATAKEY_GAUSS_BONNET_REL in results_layer.metadata

    absolute, relative = measurements.gauss_bonnet_test(results_layer,
                                                        viewer=viewer)
    assert types._METADATAKEY_GAUSS_BONNET_ABS in results_layer.metadata.keys()
    assert types._METADATAKEY_GAUSS_BONNET_REL in results_layer.metadata.keys()

def test_stresses():
    from napari_stress import lebedev_quadrature
    from napari_stress import (measurements, approximation,
                               get_droplet_point_cloud,
                               create_manifold, types)
    from napari_stress._spherical_harmonics.spherical_harmonics import stress_spherical_harmonics_expansion
    import napari_process_points_and_surfaces as nppas

    max_degree = 5
    gamma = 26.0

    # do sh expansion
    pointcloud = get_droplet_point_cloud()[0][0][:, 1:]
    _, coefficients = stress_spherical_harmonics_expansion(pointcloud, max_degree=max_degree)
    quadrature_points, lbdv_info = lebedev_quadrature(coefficients, number_of_quadrature_points=200,
                                                      use_minimal_point_set=False)
    manifold = create_manifold(quadrature_points, lbdv_info, max_degree=max_degree)
    H_i, _, H0 = measurements.calculate_mean_curvature_on_manifold(manifold)

    # do ellipsoidal expansion
    ellipsoid = approximation.least_squares_ellipsoid(pointcloud)
    ellipsoid_points = approximation.expand_points_on_ellipse(ellipsoid, pointcloud)
    curvature_ellipsoid = measurements.curvature_on_ellipsoid(ellipsoid, ellipsoid_points)

    _, ellipsoid_coefficients = stress_spherical_harmonics_expansion(ellipsoid_points, max_degree=max_degree)
    ellipsoid_quadrature_points, lbdv_info = lebedev_quadrature(ellipsoid_coefficients, number_of_quadrature_points=200,
                                                      use_minimal_point_set=False)
    ellipsoid_manifold = create_manifold(ellipsoid_quadrature_points, lbdv_info, max_degree=max_degree)
    H_i_ellipsoid, _, H0_ellipsoid = measurements.calculate_mean_curvature_on_manifold(ellipsoid_manifold)

    # tissue stress tensor
    ellptical, cartesian = measurements.tissue_stress_tensor(
        ellipsoid,
        H0_ellipsoid,
        gamma=gamma)

    stress, stress_tissue, stress_cell = measurements.anisotropic_stress(
        H_i, H0, H_i_ellipsoid, H0_ellipsoid, gamma)
<<<<<<< HEAD
=======

    measurements.anisotropic_stress(H_i, H0,
                                    H_i_ellipsoid, H0_ellipsoid,
                                    gamma)
    measurements.maximal_tissue_anisotropy(ellipsoid)
>>>>>>> c08c4125

    surface = nppas.surface_from_point_cloud_ball_pivoting(quadrature_points)
    surface = list(nppas.fill_holes(surface))

    surface_total = surface + [stress]
    surface_tissue = surface + [stress_tissue]
    surface_droplet = surface + [stress_cell]

    # geodesic
    measurements.geodesic_analysis(surface_total, surface_tissue, surface_droplet)


def test_compatibility_decorator():
    import inspect
    import numpy as np
    import napari_stress

    from napari_stress import types

    def my_function(manifold: napari_stress._stress.manifold_SPB.manifold, sigma: float = 1.0) -> (dict, dict):
        some_data = np.random.random((10,3))
        metadata = {'attribute': 1}
        metadata[types._METADATAKEY_MANIFOLD] = manifold
        features = {'attribute2': np.random.random(10)}
        return features, metadata

    function = napari_stress.measurements.utils.naparify_measurement(my_function)
    sig = inspect.signature(function)

<<<<<<< HEAD
    assert sig.parameters[types._METADATAKEY_MANIFOLD].annotation == 'napari.layers.Points'

# def test_compatibility_decorator2(make_napari_viewer):
#     import napari_stress
#     from napari_stress import measurements
#     from napari_stress._spherical_harmonics.spherical_harmonics_napari import perform_lebedev_quadrature

#     from napari_stress import types

#     viewer = make_napari_viewer()

#     pointcloud = napari_stress.get_droplet_point_cloud()[0]
#     viewer.add_points(pointcloud[0][:, 1:], **pointcloud[1])

#     expansion = napari_stress.fit_spherical_harmonics(viewer.layers[-1].data)
#     viewer.add_points(expansion[0], **expansion[1])

#     lebedev_points = perform_lebedev_quadrature(viewer.layers[-1], viewer=viewer)
#     results_layer = viewer.layers[-1]
#     assert types._METADATAKEY_MANIFOLD in results_layer.metadata

#     # pass layer to measurements function
#     measurements.calculate_mean_curvature_on_manifold(results_layer)
#     assert types._METADATAKEY_H0_ARITHMETIC in results_layer.metadata.keys()
#     assert types._METADATAKEY_H0_SURFACE_INTEGRAL in results_layer.metadata.keys()
#     assert types._METADATAKEY_MEAN_CURVATURE in results_layer.features.keys()

if __name__ == '__main__':
    test_stresses()
=======
    assert sig.parameters[types._METADATAKEY_MANIFOLD].annotation == 'napari.layers.Points'
>>>>>>> c08c4125
<|MERGE_RESOLUTION|>--- conflicted
+++ resolved
@@ -107,14 +107,11 @@
 
     stress, stress_tissue, stress_cell = measurements.anisotropic_stress(
         H_i, H0, H_i_ellipsoid, H0_ellipsoid, gamma)
-<<<<<<< HEAD
-=======
 
     measurements.anisotropic_stress(H_i, H0,
                                     H_i_ellipsoid, H0_ellipsoid,
                                     gamma)
     measurements.maximal_tissue_anisotropy(ellipsoid)
->>>>>>> c08c4125
 
     surface = nppas.surface_from_point_cloud_ball_pivoting(quadrature_points)
     surface = list(nppas.fill_holes(surface))
@@ -144,36 +141,4 @@
     function = napari_stress.measurements.utils.naparify_measurement(my_function)
     sig = inspect.signature(function)
 
-<<<<<<< HEAD
-    assert sig.parameters[types._METADATAKEY_MANIFOLD].annotation == 'napari.layers.Points'
-
-# def test_compatibility_decorator2(make_napari_viewer):
-#     import napari_stress
-#     from napari_stress import measurements
-#     from napari_stress._spherical_harmonics.spherical_harmonics_napari import perform_lebedev_quadrature
-
-#     from napari_stress import types
-
-#     viewer = make_napari_viewer()
-
-#     pointcloud = napari_stress.get_droplet_point_cloud()[0]
-#     viewer.add_points(pointcloud[0][:, 1:], **pointcloud[1])
-
-#     expansion = napari_stress.fit_spherical_harmonics(viewer.layers[-1].data)
-#     viewer.add_points(expansion[0], **expansion[1])
-
-#     lebedev_points = perform_lebedev_quadrature(viewer.layers[-1], viewer=viewer)
-#     results_layer = viewer.layers[-1]
-#     assert types._METADATAKEY_MANIFOLD in results_layer.metadata
-
-#     # pass layer to measurements function
-#     measurements.calculate_mean_curvature_on_manifold(results_layer)
-#     assert types._METADATAKEY_H0_ARITHMETIC in results_layer.metadata.keys()
-#     assert types._METADATAKEY_H0_SURFACE_INTEGRAL in results_layer.metadata.keys()
-#     assert types._METADATAKEY_MEAN_CURVATURE in results_layer.features.keys()
-
-if __name__ == '__main__':
-    test_stresses()
-=======
-    assert sig.parameters[types._METADATAKEY_MANIFOLD].annotation == 'napari.layers.Points'
->>>>>>> c08c4125
+    assert sig.parameters[types._METADATAKEY_MANIFOLD].annotation == 'napari.layers.Points'