--- conflicted
+++ resolved
@@ -10,7 +10,6 @@
 
     assert np.array_equal(ellipse.points().shape, points[:, 1:].shape)
 
-<<<<<<< HEAD
 def test_smoothing():
     from napari_stress import smoothMLS2D, smooth_sinc
     import vedo
@@ -24,13 +23,11 @@
     smoothed_points = smooth_sinc((points, faces))
     
     
-=======
 def test_reconstruction():
     points = vedo.shapes.Ellipsoid().points() * 100
 
     surface = napari_stress.reconstruct_surface(points)
 
->>>>>>> 7033299f
 def test_surface_to_points():
     ellipse = vedo.shapes.Ellipsoid()
 
