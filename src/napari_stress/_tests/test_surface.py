# -*- coding: utf-8 -*-
import numpy as np
import vedo
import napari_stress

def test_spherical_harmonics():
    ellipse = vedo.shapes.Ellipsoid()
    points = napari_stress.fit_spherical_harmonics(ellipse.points(), max_degree=3)

    assert np.array_equal(ellipse.points().shape, points[:, 1:].shape)

<<<<<<< HEAD
def test_smoothing():
    from napari_stress import smoothMLS2D
    import vedo

    points = vedo.shapes.Sphere(res=30).points() * 10
    points += np.random.uniform(size=points.shape)

    smoothed_points = smoothMLS2D(points, factor=0.25, radius=0)
    smoothed_points = smoothMLS2D(points, factor=1.0, radius=4)
=======
def test_surface_to_points():
    ellipse = vedo.shapes.Ellipsoid()

    surface = (ellipse.points(), np.asarray(ellipse.faces()))
    points = napari_stress.extract_vertex_points(surface)

if __name__ =='__main__':
    test_surface_to_points()
>>>>>>> 32d83073
<|MERGE_RESOLUTION|>--- conflicted
+++ resolved
@@ -9,7 +9,6 @@
 
     assert np.array_equal(ellipse.points().shape, points[:, 1:].shape)
 
-<<<<<<< HEAD
 def test_smoothing():
     from napari_stress import smoothMLS2D
     import vedo
@@ -19,13 +18,8 @@
 
     smoothed_points = smoothMLS2D(points, factor=0.25, radius=0)
     smoothed_points = smoothMLS2D(points, factor=1.0, radius=4)
-=======
 def test_surface_to_points():
     ellipse = vedo.shapes.Ellipsoid()
 
     surface = (ellipse.points(), np.asarray(ellipse.faces()))
     points = napari_stress.extract_vertex_points(surface)
-
-if __name__ =='__main__':
-    test_surface_to_points()
->>>>>>> 32d83073
