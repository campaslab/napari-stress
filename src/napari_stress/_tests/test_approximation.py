# -*- coding: utf-8 -*-
import numpy as np
import pytest


@pytest.fixture
def ellipsoid_points():
    """
    Generates points on the surface of an ellipsoid.
    """
    a, b, c = 5, 3, 2  # Semi-axes of the ellipsoid
    u = np.linspace(0, 2 * np.pi, 30)  # Longitude-like angles
    v = np.linspace(0, np.pi, 30)  # Latitude-like angles
    u, v = np.meshgrid(u, v)
    x = a * np.cos(u) * np.sin(v)
    y = b * np.sin(u) * np.sin(v)
    z = c * np.cos(v)
    return np.column_stack((x.ravel(), y.ravel(), z.ravel()))


def test_spherical_harmonics_fit(ellipsoid_points):
    """
    Test fitting spherical harmonics to ellipsoid points.
    """
    from napari_stress import approximation

    expander = approximation.SphericalHarmonicsExpander(
        max_degree=5, expansion_type="cartesian"
    )
    expander.fit(ellipsoid_points)

    assert expander.coefficients_ is not None
    assert expander.coefficients_.shape == (3, (5 + 1), (5 + 1))


def test_spherical_harmonics_expand(ellipsoid_points):
    """
    Test expanding points using spherical harmonics.
    """
    from napari_stress import approximation

    expander = approximation.SphericalHarmonicsExpander(
        max_degree=5, expansion_type="cartesian"
    )
    expander.fit(ellipsoid_points)
    expanded_points = expander.expand(ellipsoid_points)

    # Assert the expanded points are close to the original points
    np.testing.assert_allclose(expanded_points, ellipsoid_points, atol=1e-1)


def generate_pointclouds(
    a0: float = 10, a1: float = 20, a2: float = 30, x0: tuple = (0, 0, 0)
):
    import vedo

    ellipsoid = vedo.Ellipsoid(
        pos=x0,
        axis1=(a0, 0, 0),
        axis2=(0, a1, 0),
        axis3=(0, 0, a2),
    )

    points = ellipsoid.vertices

    # rotate all points around the z-axis by random angle between
    # 0 and 360 degrees using only numpy
    angle = np.radians(np.random.randint(0, 360))
    c, s = np.cos(angle), np.sin(angle)
    R = np.array(((c, -s, 0), (s, c, 0), (0, 0, 1)))
    points = points @ R

    # rotate also around x-axis by random angle between
    # 0 and 180 degrees using only numpy
    angle = np.radians(np.random.randint(0, 180))
    c, s = np.cos(angle), np.sin(angle)
    R = np.array(((1, 0, 0), (0, c, -s), (0, s, c)))
    points = points @ R

    return points


def test_lsq_ellipsoid0(n_tests=10):
    from napari_stress import approximation

    a0 = 10
    a1 = 20
    a2 = 30
    x0 = np.asarray([0, 0, 0])

    max_mean_curvatures = []
    min_mean_curvatures = []
    for i in range(n_tests):
        points = generate_pointclouds(a0=a0, a1=a1, a2=a2, x0=x0)

        expander = approximation.EllipsoidExpander(get_measurements=True)
        expander.fit(points)

        expanded_points = expander.expand(points)
        center = expander.center_
        axes_lengths = np.sort(expander.axes_)

        max_mean_curvatures.append(expander.properties["maximum_mean_curvature"])
        min_mean_curvatures.append(expander.properties["minimum_mean_curvature"])

        assert np.allclose(center, x0)
        assert np.allclose(a2, axes_lengths[2])
        assert np.allclose(a1, axes_lengths[1])
        assert np.allclose(a0, axes_lengths[0])

<<<<<<< HEAD
        assert np.allclose(expander.properties["residuals"].mean(), 0, atol=0.01)
=======
        assert np.allclose(expander.properties['residuals'].mean(), 0, atol=0.01)
>>>>>>> 288ecac1
        assert len(expanded_points) == len(points)

    # all elements in either list should be the same
    assert np.allclose(max_mean_curvatures, max_mean_curvatures[0])
    assert np.allclose(min_mean_curvatures, min_mean_curvatures[0])


def test_lsq_ellipsoid():
    from napari_stress import approximation, get_droplet_point_cloud

    pointcloud = get_droplet_point_cloud()[0][0][:, 1:]
    ellipsoid = approximation.least_squares_ellipsoid(pointcloud)

    fitted_points = approximation.expand_points_on_ellipse(ellipsoid, pointcloud)

    assert fitted_points is not None


def test_lsq_ellipsoid2():
    import vedo
    from napari_stress import approximation
    from napari_stress._utils.coordinate_conversion import (
        _center_from_ellipsoid,
        _axes_lengths_from_ellipsoid,
    )

    from scipy.spatial.transform import Rotation as R

    center = np.zeros((3, 3))
    l1 = 1
    l2 = 2
    l3 = 3
    a1 = np.array([l1, 0, 0])
    a2 = np.array([0, l2, 0])
    a3 = np.array([0, 0, l3])

    points = vedo.Ellipsoid().points()

    fitted_ellipsoid = approximation.least_squares_ellipsoid(points)
    x0 = _center_from_ellipsoid(fitted_ellipsoid)
    lengths = _axes_lengths_from_ellipsoid(fitted_ellipsoid)

    assert np.allclose(center, x0, atol=0.01)
    assert np.allclose(a1.max() / 2, lengths[0])
    assert np.allclose(a2.max() / 2, lengths[1])
    assert np.allclose(a3.max() / 2, lengths[2])

    # rotate axis and check if the result still holds
    rotation_matrix = R.from_euler("z", 90, degrees=True).as_matrix()
    rotated_points = np.dot(points, rotation_matrix)

    fitted_ellipsoid = approximation.least_squares_ellipsoid(rotated_points)
    x0 = _center_from_ellipsoid(fitted_ellipsoid)
    lengths = _axes_lengths_from_ellipsoid(fitted_ellipsoid)

    assert np.allclose(center, x0, atol=0.01)
    assert np.allclose(l2 / 2, lengths[0])
    assert np.allclose(l1 / 2, lengths[1])
    assert np.allclose(l3 / 2, lengths[2])

    rotation_matrix = R.from_euler("xz", [45, 45], degrees=True).as_matrix()
    rotated_points = np.dot(points, rotation_matrix)

    fitted_ellipsoid = approximation.least_squares_ellipsoid(rotated_points)
    expanded_points = approximation.expand_points_on_ellipse(
        fitted_ellipsoid, rotated_points
    )

    assert np.allclose(rotated_points, expanded_points)


def test_ellipse_normals():
    from napari_stress import approximation, get_droplet_point_cloud

    pointcloud = get_droplet_point_cloud()[0][0][:, 1:]

    normals = approximation.normals_on_ellipsoid(pointcloud)

    assert normals is not None


def test_curvature_on_ellipsoid(make_napari_viewer):
    from napari_stress import (
        approximation,
        measurements,
        types,
        get_droplet_point_cloud,
    )

    pointcloud = get_droplet_point_cloud()[0][0][:, 1:]
    ellipsoid_stress = approximation.least_squares_ellipsoid(pointcloud)
    fitted_points_stress = approximation.expand_points_on_ellipse(
        ellipsoid_stress, pointcloud
    )
    data, features, metadata = measurements.curvature_on_ellipsoid(
        ellipsoid_stress, fitted_points_stress
    )

    assert data is not None
    assert features is not None
    assert metadata is not None

    viewer = make_napari_viewer()
    viewer.add_points(fitted_points_stress)
    viewer.add_vectors(ellipsoid_stress)
    results = measurements.curvature_on_ellipsoid(
        ellipsoid_stress, fitted_points_stress
    )

    assert types._METADATAKEY_H_E123_ELLIPSOID in results[1]["metadata"].keys()
    assert types._METADATAKEY_H0_ELLIPSOID in results[1]["metadata"].keys()
    assert types._METADATAKEY_MEAN_CURVATURE in results[1]["features"].keys()<|MERGE_RESOLUTION|>--- conflicted
+++ resolved
@@ -108,11 +108,7 @@
         assert np.allclose(a1, axes_lengths[1])
         assert np.allclose(a0, axes_lengths[0])
 
-<<<<<<< HEAD
-        assert np.allclose(expander.properties["residuals"].mean(), 0, atol=0.01)
-=======
         assert np.allclose(expander.properties['residuals'].mean(), 0, atol=0.01)
->>>>>>> 288ecac1
         assert len(expanded_points) == len(points)
 
     # all elements in either list should be the same
