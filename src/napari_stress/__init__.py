--- conflicted
+++ resolved
@@ -7,18 +7,10 @@
     adjust_surface_density,\
     smooth_sinc,\
     smoothMLS2D,\
-<<<<<<< HEAD
     reconstruct_surface,\
     smooth_laplacian,\
     resample_points,\
     decimate
 
 from ._spherical_harmonic_fit import spherical_harmonic_fit
-
-from ._utils.time_slicer import frame_by_frame
-from napari_plugin_engine import napari_hook_implementation
-=======
-    reconstruct_surface
->>>>>>> a8e78599
-
 from ._utils.time_slicer import TimelapseConverter, frame_by_frame