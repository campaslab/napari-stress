--- conflicted
+++ resolved
@@ -4,12 +4,9 @@
 from . import _approximation as approximation
 from . import _reconstruction as reconstruction
 from . import _sample_data as sample_data
-<<<<<<< HEAD
 from . import _plotting as plotting
-=======
 from . import _utils as utils
 from . import _stress as stress_backend
->>>>>>> 432b71f5
 
 from ._preprocess import rescale
 from ._surface import smooth_sinc,\
