--- conflicted
+++ resolved
@@ -1,8 +1,4 @@
-<<<<<<< HEAD
-__version__ = "0.0.5"
-=======
 __version__ = "0.0.7"
->>>>>>> da69de76
 
 from ._refine_surfaces import trace_refinement_of_surface
 from ._preprocess import rescale
