__version__ = "0.0.4"

from ._refine_surfaces import trace_refinement_of_surface
from ._preprocess import rescale
from ._surface import surface_from_label,\
    adjust_surface_density,\
    smooth_sinc,\
    smoothMLS2D,\
    reconstruct_surface,\
<<<<<<< HEAD
    smooth_laplacian,\
    resample_points,\
    decimate

from ._spherical_harmonic_fit import spherical_harmonic_fit
from ._utils.time_slicer import TimelapseConverter, frame_by_frame
=======
    fit_spherical_harmonics

from ._utils.frame_by_frame import TimelapseConverter, frame_by_frame
>>>>>>> 616abfc7
<|MERGE_RESOLUTION|>--- conflicted
+++ resolved
@@ -7,15 +7,13 @@
     smooth_sinc,\
     smoothMLS2D,\
     reconstruct_surface,\
-<<<<<<< HEAD
     smooth_laplacian,\
     resample_points,\
-    decimate
+    decimate,\
+    fit_spherical_harmonics
 
 from ._spherical_harmonic_fit import spherical_harmonic_fit
 from ._utils.time_slicer import TimelapseConverter, frame_by_frame
-=======
-    fit_spherical_harmonics
+    
 
-from ._utils.frame_by_frame import TimelapseConverter, frame_by_frame
->>>>>>> 616abfc7
+from ._utils.frame_by_frame import TimelapseConverter, frame_by_frame