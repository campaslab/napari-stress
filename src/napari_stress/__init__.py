--- conflicted
+++ resolved
@@ -1,8 +1,4 @@
-<<<<<<< HEAD
-__version__ = "0.0.3"
-=======
 __version__ = "0.0.4"
->>>>>>> 7590d373
 
 from ._refine_surfaces import trace_refinement_of_surface
 from ._preprocess import rescale
@@ -10,11 +6,7 @@
     adjust_surface_density,\
     smooth_sinc,\
     smoothMLS2D,\
-<<<<<<< HEAD
     reconstruct_surface,\
     fit_spherical_harmonics
-=======
-    reconstruct_surface
->>>>>>> 7590d373
 
 from ._utils.frame_by_frame import TimelapseConverter, frame_by_frame