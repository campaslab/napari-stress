--- conflicted
+++ resolved
@@ -21,14 +21,10 @@
     """
     return np.argmax(profile)
 
-<<<<<<< HEAD
-def _detect_drop(profile, center: float = None):
-=======
 def _detect_max_gradient(profile, center: float = None):
     """
     Function to find the location of the steepest gradient for sigmoidal data
     """
->>>>>>> 616abfc7
     return np.argmax(np.diff(profile))
 
 def _func_args_to_list(func: callable) -> list:
