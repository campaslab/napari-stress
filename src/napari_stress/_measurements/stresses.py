# -*- coding: utf-8 -*-
import numpy as np

from typing import Tuple
<<<<<<< HEAD

def anisotropic_stress(mean_curvature_droplet: np.ndarray,
                       H0_droplet: float,
                       mean_curvature_ellipsoid: np.ndarray,
                       H0_ellipsoid: float,
                       gamma: float = 26.0,
                       ) -> Tuple[np.ndarray, np.ndarray, np.ndarray]:
    """
    Calculate anisotropic stress from mean and averaged curvatures.

    Parameters
    ----------
    mean_curvature_droplet : np.ndarray
        mean curvature at every point on the surface of a droplet
    H0_droplet : float
        surface-integrated surface curvature on droplet
    mean_curvature_ellipsoid : np.ndarray
        mean curvature at every point on the surface of an ellipsoid that was
        fitted to a droplet. The droplet positions must correspond to the
        point locations on the droplet surface in terms of latitude and
        longitude
    H0_ellipsoid : float
        surface-integrated surface curvature on ellipsoid
    gamma : float, optional
        interfacial surface tension in mN/m. The default is 26.0. See also [1].

=======
from napari.types import VectorsData

from napari_stress.types import _METADATAKEY_MEAN_CURVATURE

def anisotropic_stress(mean_curvature_droplet: np.ndarray,
                       H0_droplet: float,
                       mean_curvature_ellipsoid: np.ndarray,
                       H0_ellipsoid: float,
                       gamma: float = 26.0,
                       ) -> Tuple[np.ndarray, np.ndarray, np.ndarray]:
    """
    Calculate anisotropic stress from mean and averaged curvatures.

    Parameters
    ----------
    mean_curvature_droplet : np.ndarray
        mean curvature at every point on the surface of a droplet
    H0_droplet : float
        surface-integrated surface curvature on droplet
    mean_curvature_ellipsoid : np.ndarray
        mean curvature at every point on the surface of an ellipsoid that was
        fitted to a droplet. The droplet positions must correspond to the
        point locations on the droplet surface in terms of latitude and
        longitude
    H0_ellipsoid : float
        surface-integrated surface curvature on ellipsoid
    gamma : float, optional
        interfacial surface tension in mN/m. The default is 26.0. See also [1].

>>>>>>> 84a0cc8a
    Returns
    -------
    stress : np.ndarray
        raw anisotropic stress on every point on the droplet surface
    stress_tissue : np.ndarray
        tissue-scale anisotropic stress on the droplet surface
    stress_droplet : np.ndarray
        cell-scale anisotropic stress on the droplet surface


    See Also
    --------
    [1] Campàs, Otger, et al. "Quantifying cell-generated mechanical forces
    within living embryonic tissues." Nature methods 11.2 (2014): 183-189.

    """
    stress = 2 * gamma * (mean_curvature_droplet - H0_droplet)
    stress_tissue = 2 * gamma * (mean_curvature_ellipsoid - H0_ellipsoid)
    stress_droplet = stress - stress_tissue

<<<<<<< HEAD

    return stress, stress_tissue, stress_droplet

def tissue_stress_tensor(cardinal_curvatures: np.ndarray,
                         H0_ellipsoid: float,
                         orientation_matrix: np.ndarray,
=======
    return stress, stress_tissue, stress_droplet

def maximal_tissue_anisotropy(ellipsoid: VectorsData,
                              gamma: float = 26.0) -> float:
    """
    Calculate maximaum stress anisotropy on ellipsoid.

    Parameters
    ----------
    ellipsoid : VectorsData
    gamma : float, optional
        Interfacial surface tnesion in mN/m. The default is 26.0.

    Returns
    -------
    float

    """
    from .._utils.coordinate_conversion import _axes_lengths_from_ellipsoid
    from .._approximation import expand_points_on_ellipse
    from .._measurements import curvature_on_ellipsoid
    lengths = _axes_lengths_from_ellipsoid(ellipsoid)

    # sort ellipsoid axes according to lengths
    sorted_lengths = np.argsort(lengths)[::-1]
    major_minor_axes = ellipsoid[:, 1][sorted_lengths]

    points = ellipsoid[:, 0] + major_minor_axes
    points_on_ellipsoid = expand_points_on_ellipse(ellipsoid, points)

    result = curvature_on_ellipsoid(ellipsoid, points_on_ellipsoid)
    mean_curvature = result[1]['features'][_METADATAKEY_MEAN_CURVATURE]
    return 2 * gamma * (mean_curvature[0] - mean_curvature[-1])

def tissue_stress_tensor(ellipsoid: VectorsData,
                         H0_ellipsoid: float,
>>>>>>> 84a0cc8a
                         gamma: float) -> Tuple[np.ndarray, np.ndarray]:
    """
    Calculate tissue stress tensor(s).

    Parameters
    ----------
    cardinal_curvatures : np.ndarray
        mean curvatures at cardinal points on ellipsoid, e.g., at the inter-
        section of the ellipsoid major axes and the allipsoid surface
    H0_ellipsoid : float
        averaged mean curvature of the ellipsoid.
    orientation_matrix : np.ndarray
    gamma : float
        droplet interfacial tension in mN/m

    Returns
    -------
    Tissue_Stress_Tensor_elliptical : np.ndarray
        3x3 orientation matrix with stresses along ellipsoid axes
    Tissue_Stress_Tensor_cartesian : TYPE
        3x3 orientation matrix with stresses along cartesian axes

    """
<<<<<<< HEAD
    cardinal_curvatures = np.asarray(cardinal_curvatures)
=======
    from .._measurements import mean_curvature_on_ellipse_cardinal_points
    from .._utils.coordinate_conversion import _orientation_from_ellipsoid

    cardinal_curvatures = mean_curvature_on_ellipse_cardinal_points(ellipsoid)
    orientation_matrix = _orientation_from_ellipsoid(ellipsoid)
>>>>>>> 84a0cc8a

    # use H0_Ellpsoid to calculate tissue stress projections:
    sigma_11_e = 2 * gamma * (cardinal_curvatures[0] - H0_ellipsoid)
    sigma_22_e = 2 * gamma * (cardinal_curvatures[1] - H0_ellipsoid)
    sigma_33_e = 2 * gamma * (cardinal_curvatures[2] - H0_ellipsoid)

    # tissue stress tensor (elliptical coordinates)
    Tissue_Stress_Tensor_elliptical = np.zeros((3,3))
    Tissue_Stress_Tensor_elliptical[0,0] = sigma_11_e
    Tissue_Stress_Tensor_elliptical[1,1] = sigma_22_e
    Tissue_Stress_Tensor_elliptical[2,2] = sigma_33_e

    # cartesian tissue stress tensor:
    Tissue_Stress_Tensor_cartesian = np.dot(
        np.dot(orientation_matrix.T ,Tissue_Stress_Tensor_elliptical),
        orientation_matrix)

    return Tissue_Stress_Tensor_elliptical, Tissue_Stress_Tensor_cartesian


# def _cumulative_density_analysis(data: np.ndarray, alpha: float = 0.05):
#     """
#     Analyze distribution of given data.

#     Parameters
#     ----------
#     data : np.ndarray
#     alpha : float
#         percentile in the data to bve excluded from analysis

#     Returns
#     -------
#     results: dict
#         Dictionary with keys `lower_boundary`, `upper_boundary`,
#         `excluded_data_points` and `distribution_histogram`.
#         The `excluded_data_points` are 1 where stresses were above the given
#         alpha threshold and -1 where stresses were below the given alpha
#         threshold.

#     """
#     from scipy import stats

#     data = np.sort(data.flatten())

#     # from: https://docs.scipy.org/doc/scipy/reference/generated/scipy.stats.rv_histogram.html
#     hist_Data_Field = np.histogram(data, bins='auto', density=True)
#     hist_dist = stats.rv_histogram(hist_Data_Field)

#     min_val_excl_Data_Field = hist_dist.ppf(alpha)
#     max_val_excl_Data_Field = hist_dist.ppf(1. - alpha)

#     # 0: where within .5- \delta of median, -1, where CDF<\delta, 1 where CDF>1-\delta
#     curv_pts_excluded_Data_Field = np.zeros_like(data)
#     curv_pts_excluded_Data_Field = np.where(data < min_val_excl_Data_Field, -1, curv_pts_excluded_Data_Field)
#     curv_pts_excluded_Data_Field = np.where(data > max_val_excl_Data_Field, 1, curv_pts_excluded_Data_Field)

#     results = {}
#     results['lower_boundary'] = min_val_excl_Data_Field
#     results['upper_boundary'] = max_val_excl_Data_Field
#     results['excluded_data_points'] = curv_pts_excluded_Data_Field
#     results['distribution_histogram'] = hist_dist

#     return results<|MERGE_RESOLUTION|>--- conflicted
+++ resolved
@@ -2,34 +2,6 @@
 import numpy as np
 
 from typing import Tuple
-<<<<<<< HEAD
-
-def anisotropic_stress(mean_curvature_droplet: np.ndarray,
-                       H0_droplet: float,
-                       mean_curvature_ellipsoid: np.ndarray,
-                       H0_ellipsoid: float,
-                       gamma: float = 26.0,
-                       ) -> Tuple[np.ndarray, np.ndarray, np.ndarray]:
-    """
-    Calculate anisotropic stress from mean and averaged curvatures.
-
-    Parameters
-    ----------
-    mean_curvature_droplet : np.ndarray
-        mean curvature at every point on the surface of a droplet
-    H0_droplet : float
-        surface-integrated surface curvature on droplet
-    mean_curvature_ellipsoid : np.ndarray
-        mean curvature at every point on the surface of an ellipsoid that was
-        fitted to a droplet. The droplet positions must correspond to the
-        point locations on the droplet surface in terms of latitude and
-        longitude
-    H0_ellipsoid : float
-        surface-integrated surface curvature on ellipsoid
-    gamma : float, optional
-        interfacial surface tension in mN/m. The default is 26.0. See also [1].
-
-=======
 from napari.types import VectorsData
 
 from napari_stress.types import _METADATAKEY_MEAN_CURVATURE
@@ -59,7 +31,6 @@
     gamma : float, optional
         interfacial surface tension in mN/m. The default is 26.0. See also [1].
 
->>>>>>> 84a0cc8a
     Returns
     -------
     stress : np.ndarray
@@ -80,14 +51,6 @@
     stress_tissue = 2 * gamma * (mean_curvature_ellipsoid - H0_ellipsoid)
     stress_droplet = stress - stress_tissue
 
-<<<<<<< HEAD
-
-    return stress, stress_tissue, stress_droplet
-
-def tissue_stress_tensor(cardinal_curvatures: np.ndarray,
-                         H0_ellipsoid: float,
-                         orientation_matrix: np.ndarray,
-=======
     return stress, stress_tissue, stress_droplet
 
 def maximal_tissue_anisotropy(ellipsoid: VectorsData,
@@ -124,7 +87,6 @@
 
 def tissue_stress_tensor(ellipsoid: VectorsData,
                          H0_ellipsoid: float,
->>>>>>> 84a0cc8a
                          gamma: float) -> Tuple[np.ndarray, np.ndarray]:
     """
     Calculate tissue stress tensor(s).
@@ -148,15 +110,11 @@
         3x3 orientation matrix with stresses along cartesian axes
 
     """
-<<<<<<< HEAD
-    cardinal_curvatures = np.asarray(cardinal_curvatures)
-=======
     from .._measurements import mean_curvature_on_ellipse_cardinal_points
     from .._utils.coordinate_conversion import _orientation_from_ellipsoid
 
     cardinal_curvatures = mean_curvature_on_ellipse_cardinal_points(ellipsoid)
     orientation_matrix = _orientation_from_ellipsoid(ellipsoid)
->>>>>>> 84a0cc8a
 
     # use H0_Ellpsoid to calculate tissue stress projections:
     sigma_11_e = 2 * gamma * (cardinal_curvatures[0] - H0_ellipsoid)
