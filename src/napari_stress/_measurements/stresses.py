# -*- coding: utf-8 -*-
import numpy as np

from typing import Tuple
<<<<<<< HEAD

def anisotropic_stress(mean_curvature_droplet: np.ndarray,
                       H0_droplet: float,
                       mean_curvature_ellipsoid: np.ndarray,
                       H0_ellipsoid: float,
                       gamma: float = 26.0,
                       ) -> Tuple[np.ndarray, np.ndarray, np.ndarray]:
    """
    Calculate anisotropic stress from mean and averaged curvatures.

    Parameters
    ----------
    mean_curvature_droplet : np.ndarray
        mean curvature at every point on the surface of a droplet
    H0_droplet : float
        surface-integrated surface curvature on droplet
    mean_curvature_ellipsoid : np.ndarray
        mean curvature at every point on the surface of an ellipsoid that was
        fitted to a droplet. The droplet positions must correspond to the
        point locations on the droplet surface in terms of latitude and
        longitude
    H0_ellipsoid : float
        surface-integrated surface curvature on ellipsoid
    gamma : float, optional
        interfacial surface tension in mN/m. The default is 26.0. See also [1].

=======
from napari.types import VectorsData

from napari_stress.types import _METADATAKEY_MEAN_CURVATURE

def anisotropic_stress(mean_curvature_droplet: np.ndarray,
                       H0_droplet: float,
                       mean_curvature_ellipsoid: np.ndarray,
                       H0_ellipsoid: float,
                       gamma: float = 26.0,
                       ) -> Tuple[np.ndarray, np.ndarray, np.ndarray]:
    """
    Calculate anisotropic stress from mean and averaged curvatures.

    Parameters
    ----------
    mean_curvature_droplet : np.ndarray
        mean curvature at every point on the surface of a droplet
    H0_droplet : float
        surface-integrated surface curvature on droplet
    mean_curvature_ellipsoid : np.ndarray
        mean curvature at every point on the surface of an ellipsoid that was
        fitted to a droplet. The droplet positions must correspond to the
        point locations on the droplet surface in terms of latitude and
        longitude
    H0_ellipsoid : float
        surface-integrated surface curvature on ellipsoid
    gamma : float, optional
        interfacial surface tension in mN/m. The default is 26.0. See also [1].

>>>>>>> f94909f4
    Returns
    -------
    stress : np.ndarray
        raw anisotropic stress on every point on the droplet surface
    stress_tissue : np.ndarray
        tissue-scale anisotropic stress on the droplet surface
    stress_droplet : np.ndarray
        cell-scale anisotropic stress on the droplet surface


    See Also
    --------
    [1] Campàs, Otger, et al. "Quantifying cell-generated mechanical forces
    within living embryonic tissues." Nature methods 11.2 (2014): 183-189.

    """
    stress = 2 * gamma * (mean_curvature_droplet - H0_droplet)
    stress_tissue = 2 * gamma * (mean_curvature_ellipsoid - H0_ellipsoid)
    stress_droplet = stress - stress_tissue

<<<<<<< HEAD

    return stress, stress_tissue, stress_droplet

=======
    return stress, stress_tissue, stress_droplet

def maximal_tissue_anisotropy(ellipsoid: VectorsData,
                              gamma: float = 26.0) -> float:
    """
    Calculate maximaum stress anisotropy on ellipsoid.

    Parameters
    ----------
    ellipsoid : VectorsData
    gamma : float, optional
        Interfacial surface tnesion in mN/m. The default is 26.0.

    Returns
    -------
    float

    """
    from .._utils.coordinate_conversion import _axes_lengths_from_ellipsoid
    from .._approximation import expand_points_on_ellipse
    from .._measurements import curvature_on_ellipsoid
    lengths = _axes_lengths_from_ellipsoid(ellipsoid)

    # sort ellipsoid axes according to lengths
    sorted_lengths = np.argsort(lengths)[::-1]
    major_minor_axes = ellipsoid[:, 1][sorted_lengths]

    points = ellipsoid[:, 0] + major_minor_axes
    points_on_ellipsoid = expand_points_on_ellipse(ellipsoid, points)

    result = curvature_on_ellipsoid(ellipsoid, points_on_ellipsoid)
    mean_curvature = result[1]['features'][_METADATAKEY_MEAN_CURVATURE]
    return 2 * gamma * (mean_curvature[0] - mean_curvature[-1])

>>>>>>> f94909f4
def tissue_stress_tensor(cardinal_curvatures: np.ndarray,
                         H0_ellipsoid: float,
                         orientation_matrix: np.ndarray,
                         gamma: float) -> Tuple[np.ndarray, np.ndarray]:
    """
    Calculate tissue stress tensor(s).

    Parameters
    ----------
    cardinal_curvatures : np.ndarray
        mean curvatures at cardinal points on ellipsoid, e.g., at the inter-
        section of the ellipsoid major axes and the allipsoid surface
    H0_ellipsoid : float
        averaged mean curvature of the ellipsoid.
    orientation_matrix : np.ndarray
    gamma : float
        droplet interfacial tension in mN/m

    Returns
    -------
    Tissue_Stress_Tensor_elliptical : np.ndarray
        3x3 orientation matrix with stresses along ellipsoid axes
    Tissue_Stress_Tensor_cartesian : TYPE
        3x3 orientation matrix with stresses along cartesian axes

    """
    cardinal_curvatures = np.asarray(cardinal_curvatures)

    # use H0_Ellpsoid to calculate tissue stress projections:
    sigma_11_e = 2 * gamma * (cardinal_curvatures[0] - H0_ellipsoid)
    sigma_22_e = 2 * gamma * (cardinal_curvatures[1] - H0_ellipsoid)
    sigma_33_e = 2 * gamma * (cardinal_curvatures[2] - H0_ellipsoid)

    # tissue stress tensor (elliptical coordinates)
    Tissue_Stress_Tensor_elliptical = np.zeros((3,3))
    Tissue_Stress_Tensor_elliptical[0,0] = sigma_11_e
    Tissue_Stress_Tensor_elliptical[1,1] = sigma_22_e
    Tissue_Stress_Tensor_elliptical[2,2] = sigma_33_e

    # cartesian tissue stress tensor:
    Tissue_Stress_Tensor_cartesian = np.dot(
        np.dot(orientation_matrix.T ,Tissue_Stress_Tensor_elliptical),
        orientation_matrix)

    return Tissue_Stress_Tensor_elliptical, Tissue_Stress_Tensor_cartesian


# def _cumulative_density_analysis(data: np.ndarray, alpha: float = 0.05):
#     """
#     Analyze distribution of given data.

#     Parameters
#     ----------
#     data : np.ndarray
#     alpha : float
#         percentile in the data to bve excluded from analysis

#     Returns
#     -------
#     results: dict
#         Dictionary with keys `lower_boundary`, `upper_boundary`,
#         `excluded_data_points` and `distribution_histogram`.
#         The `excluded_data_points` are 1 where stresses were above the given
#         alpha threshold and -1 where stresses were below the given alpha
#         threshold.

#     """
#     from scipy import stats

#     data = np.sort(data.flatten())

#     # from: https://docs.scipy.org/doc/scipy/reference/generated/scipy.stats.rv_histogram.html
#     hist_Data_Field = np.histogram(data, bins='auto', density=True)
#     hist_dist = stats.rv_histogram(hist_Data_Field)

#     min_val_excl_Data_Field = hist_dist.ppf(alpha)
#     max_val_excl_Data_Field = hist_dist.ppf(1. - alpha)

#     # 0: where within .5- \delta of median, -1, where CDF<\delta, 1 where CDF>1-\delta
#     curv_pts_excluded_Data_Field = np.zeros_like(data)
#     curv_pts_excluded_Data_Field = np.where(data < min_val_excl_Data_Field, -1, curv_pts_excluded_Data_Field)
#     curv_pts_excluded_Data_Field = np.where(data > max_val_excl_Data_Field, 1, curv_pts_excluded_Data_Field)

#     results = {}
#     results['lower_boundary'] = min_val_excl_Data_Field
#     results['upper_boundary'] = max_val_excl_Data_Field
#     results['excluded_data_points'] = curv_pts_excluded_Data_Field
#     results['distribution_histogram'] = hist_dist

#     return results<|MERGE_RESOLUTION|>--- conflicted
+++ resolved
@@ -2,34 +2,6 @@
 import numpy as np
 
 from typing import Tuple
-<<<<<<< HEAD
-
-def anisotropic_stress(mean_curvature_droplet: np.ndarray,
-                       H0_droplet: float,
-                       mean_curvature_ellipsoid: np.ndarray,
-                       H0_ellipsoid: float,
-                       gamma: float = 26.0,
-                       ) -> Tuple[np.ndarray, np.ndarray, np.ndarray]:
-    """
-    Calculate anisotropic stress from mean and averaged curvatures.
-
-    Parameters
-    ----------
-    mean_curvature_droplet : np.ndarray
-        mean curvature at every point on the surface of a droplet
-    H0_droplet : float
-        surface-integrated surface curvature on droplet
-    mean_curvature_ellipsoid : np.ndarray
-        mean curvature at every point on the surface of an ellipsoid that was
-        fitted to a droplet. The droplet positions must correspond to the
-        point locations on the droplet surface in terms of latitude and
-        longitude
-    H0_ellipsoid : float
-        surface-integrated surface curvature on ellipsoid
-    gamma : float, optional
-        interfacial surface tension in mN/m. The default is 26.0. See also [1].
-
-=======
 from napari.types import VectorsData
 
 from napari_stress.types import _METADATAKEY_MEAN_CURVATURE
@@ -59,7 +31,6 @@
     gamma : float, optional
         interfacial surface tension in mN/m. The default is 26.0. See also [1].
 
->>>>>>> f94909f4
     Returns
     -------
     stress : np.ndarray
@@ -80,11 +51,6 @@
     stress_tissue = 2 * gamma * (mean_curvature_ellipsoid - H0_ellipsoid)
     stress_droplet = stress - stress_tissue
 
-<<<<<<< HEAD
-
-    return stress, stress_tissue, stress_droplet
-
-=======
     return stress, stress_tissue, stress_droplet
 
 def maximal_tissue_anisotropy(ellipsoid: VectorsData,
@@ -119,7 +85,6 @@
     mean_curvature = result[1]['features'][_METADATAKEY_MEAN_CURVATURE]
     return 2 * gamma * (mean_curvature[0] - mean_curvature[-1])
 
->>>>>>> f94909f4
 def tissue_stress_tensor(cardinal_curvatures: np.ndarray,
                          H0_ellipsoid: float,
                          orientation_matrix: np.ndarray,
