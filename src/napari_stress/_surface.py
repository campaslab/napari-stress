# -*- coding: utf-8 -*-

import numpy as np
import napari_process_points_and_surfaces as nppas
from napari.types import LabelsData, SurfaceData, PointsData
from napari_stress._utils.frame_by_frame import frame_by_frame

import vedo
import typing


@frame_by_frame
def reconstruct_surface(points: PointsData,
                        radius: float = 1.0,
                        holeFilling: bool = True,
                        padding: float = 0.05
                        ) -> SurfaceData:
    """
    Reconstruct a surface from a given pointcloud.

    Parameters
    ----------
    points : PointsData
    radius : float
        Radius within which to search for neighboring points.
    holeFilling : bool, optional
        The default is True.
    padding : float, optional
        Whether or not to thicken the surface by a given margin.
        The default is 0.05.

    Returns
    -------
    SurfaceData
    """
    pointcloud = vedo.pointcloud.Points(points)

    surface = pointcloud.reconstructSurface(radius=radius,
                                            sampleSize=None,
                                            holeFilling=holeFilling,
                                            padding=padding)

    return (surface.points(), np.asarray(surface.faces(), dtype=int))

@frame_by_frame
def extract_vertex_points(surface: SurfaceData) -> PointsData:
    """
    Return only the vertex points of an input surface.

    Parameters
    ----------
    surface : SurfaceData

    Returns
    -------
    PointsData

    """
<<<<<<< HEAD
    points = surface[0]
    return points


def reconstruct_surface(points: PointsData,
                        radius: float = None,
                        sampleSize: int = None,
                        holeFilling: bool = True,
                        bounds: tuple = (),
                        padding: float = 0.05
                        ):
    pointcloud = vedo.pointcloud.Points(points)

    dims = np.max(pointcloud.points(), axis=0) - np.min(pointcloud.points(), axis=0)
    surf = pointcloud.reconstructSurface(dims=dims.astype(int),
                                         radius=radius,
                                         sampleSize=sampleSize,
                                         holeFilling=holeFilling,
                                         bounds=bounds,
                                         padding=padding)

    return (surf.points(), np.asarray(surf.faces(), dtype=int))
=======
    return surface[0]
>>>>>>> 7033299f

@frame_by_frame
def smooth_sinc(surface: SurfaceData,
                n_iterations: int = 15,
                passBand: float = 0.1,
                edgeAngle: float = 15,
                feature_angle: float = 60,
                boundary: bool = False) -> SurfaceData:
    """
    Adjust mesh point positions using the Windowed Sinc function interpolation kernel.

    Parameters
    ----------
    surface : SurfaceData
        DESCRIPTION.
    n_iterations : int, optional
        Number of iteratios. The default is 15.
    passBand : float, optional
        Passband of sinc filter. The default is 0.1.
    edgeAngle : float, optional
        Edge angle to control smoothing along edges. The default is 15.
    feature_angle : float, optional
        Specifies the feature angle for sharp edge identification. The default is 60.
    boundary : bool, optional
        The default is False.

    Returns
    -------
    SurfaceData

    See also
    --------
    https://vedo.embl.es/autodocs/content/vedo/mesh.html#vedo.mesh.Mesh.smooth

    """

    mesh = vedo.mesh.Mesh((surface[0], surface[1]))
    mesh.smooth(niter=n_iterations,
                passBand=passBand,
                edgeAngle=edgeAngle,
                featureAngle=feature_angle,
                boundary=boundary)
    return (mesh.points(), np.asarray(mesh.faces(), dtype=int))

@frame_by_frame
def smoothMLS2D(points: PointsData,
<<<<<<< HEAD
                factor: float = 0.25,
                radius: float = 1.0) -> PointsData:
    """
    Smooth points with a Moving Least Squares algorithm variant.

    Parameters
    ----------
    points : PointsData
    f : float, optional
        Smoothing factor - typical range is [0,2]. Will be ignored if radius is
        different from 0. The default is 0.25.
    radius : float, optional
        Search radius for neighboring points to identify isolated points.
        Set this value to zero to ignore it. The default is 1.0.

    Returns
    -------
    PointsData

    See also
    --------
    https://vedo.embl.es/autodocs/content/vedo/pointcloud.html#vedo.pointcloud.Points.smoothMLS2D

    """
    if radius == 0:
        radius = None

    pointcloud = vedo.pointcloud.Points(points)
    pointcloud.smoothMLS2D(f=factor, radius=radius)

    if radius is None:
        return pointcloud.points()
    else:
        return pointcloud.points()[pointcloud.info['isvalid']]
=======
                factor: float = 0.5,
                radius: float = None) -> PointsData:

    pointcloud = vedo.pointcloud.Points(points)
    pointcloud.smoothMLS2D(f=factor, radius=radius)

    if radius is not None:
        return pointcloud.points()[pointcloud.info['isvalid']]
    else:
        return pointcloud.points()

@frame_by_frame
def decimate(surface: SurfaceData,
             fraction: float = 0.1) -> SurfaceData:

    mesh = vedo.mesh.Mesh((surface[0], surface[1]))

    n_vertices = mesh.N()
    n_vertices_target = n_vertices * fraction

    while mesh.N() > n_vertices_target:
        _fraction = n_vertices_target/mesh.N()
        mesh.decimate(fraction=_fraction)

    return (mesh.points(), np.asarray(mesh.faces()))

>>>>>>> 7033299f

@frame_by_frame
def adjust_surface_density(surface: SurfaceData,
                           density_target: float) -> SurfaceData:
    """Adjust the number of vertices of a surface to a defined density"""
    import open3d

    mesh = vedo.mesh.Mesh((surface[0], surface[1]))
    n_vertices_target = int(mesh.area() * density_target)

    # sample desired number of vertices from surface
    points = nppas.sample_points_poisson_disk(surface, n_vertices_target)
    pcd = open3d.geometry.PointCloud()
    pcd.points = open3d.utility.Vector3dVector(points)

    # measure distances between points
    distances = np.array(pcd.compute_nearest_neighbor_distance())
    radius = np.median(distances)
    delta = 2 * distances.std()

    # reconstruct the surface
    surface = nppas.surface_from_point_cloud_ball_pivoting(points,
                                                           radius=radius,
                                                           delta_radius=delta)
    # Fix holes
    mesh = vedo.mesh.Mesh((surface[0], surface[1]))
    mesh.fillHoles(size=(radius+delta)**2)

    return (mesh.points(), np.asarray(mesh.faces()))<|MERGE_RESOLUTION|>--- conflicted
+++ resolved
@@ -56,7 +56,6 @@
     PointsData
 
     """
-<<<<<<< HEAD
     points = surface[0]
     return points
 
@@ -79,9 +78,7 @@
                                          padding=padding)
 
     return (surf.points(), np.asarray(surf.faces(), dtype=int))
-=======
     return surface[0]
->>>>>>> 7033299f
 
 @frame_by_frame
 def smooth_sinc(surface: SurfaceData,
@@ -128,7 +125,6 @@
 
 @frame_by_frame
 def smoothMLS2D(points: PointsData,
-<<<<<<< HEAD
                 factor: float = 0.25,
                 radius: float = 1.0) -> PointsData:
     """
@@ -159,17 +155,6 @@
     pointcloud = vedo.pointcloud.Points(points)
     pointcloud.smoothMLS2D(f=factor, radius=radius)
 
-    if radius is None:
-        return pointcloud.points()
-    else:
-        return pointcloud.points()[pointcloud.info['isvalid']]
-=======
-                factor: float = 0.5,
-                radius: float = None) -> PointsData:
-
-    pointcloud = vedo.pointcloud.Points(points)
-    pointcloud.smoothMLS2D(f=factor, radius=radius)
-
     if radius is not None:
         return pointcloud.points()[pointcloud.info['isvalid']]
     else:
@@ -190,7 +175,6 @@
 
     return (mesh.points(), np.asarray(mesh.faces()))
 
->>>>>>> 7033299f
 
 @frame_by_frame
 def adjust_surface_density(surface: SurfaceData,
