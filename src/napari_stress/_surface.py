# -*- coding: utf-8 -*-

import numpy as np
import napari_process_points_and_surfaces as nppas
from napari.types import LabelsData, SurfaceData, PointsData
<<<<<<< HEAD
from ._utils.time_slicer import frame_by_frame
=======
from napari_stress._utils.frame_by_frame import frame_by_frame
>>>>>>> 616abfc7

import vedo
import typing

<<<<<<< HEAD
@frame_by_frame
def resample_points(points: PointsData) -> PointsData:
    """Redistributes points in a pointcloud in a homogeneous manner"""
    pointcloud = vedo.pointcloud.Points(points)
    surface = pointcloud.reconstructSurface()
    points = nppas.sample_points_poisson_disk((surface.points(), np.asarray(surface.faces())),
                                              number_of_points=pointcloud.N())
    return points
=======
import pyshtools

@frame_by_frame
def fit_spherical_harmonics(points: PointsData,
                            max_degree: int = 5) -> PointsData:
    """
    Approximate a surface by spherical harmonics expansion

    Parameters
    ----------
    points : PointsData
    max_degree : int
        Order up to which spherical harmonics should be included for the approximation.

    Returns
    -------
    PointsData
        Pointcloud on surface of a spherical harmonics expansion at the same
        latitude/longitude as the input points.

    See also
    --------
    [1] https://en.wikipedia.org/wiki/Spherical_harmonics#/media/File:Spherical_Harmonics.png

    """
    # Convert points coordinates relative to center
    center = points.mean(axis=0)
    relative_coordinates = points - center[np.newaxis, :]

    # Convert point coordinates to spherical coordinates (in degree!)
    spherical_coordinates = vedo.cart2spher(relative_coordinates[:, 0],
                                            relative_coordinates[:, 1],
                                            relative_coordinates[:, 2])
    radius = spherical_coordinates[0]
    latitude = np.rad2deg(spherical_coordinates[1])
    longitude = np.rad2deg(spherical_coordinates[2])

    # Find spherical harmonics expansion coefficients until specified degree
    opt_fit_params = pyshtools._SHTOOLS.SHExpandLSQ(radius, latitude, longitude,
                                                    lmax = max_degree)[1]
    # Sample radius values at specified latitude/longitude
    spherical_harmonics_coeffcients = pyshtools.SHCoeffs.from_array(opt_fit_params)
    values = spherical_harmonics_coeffcients.expand(lat=latitude, lon=longitude)

    # Convert points back to cartesian coordinates
    points = vedo.spher2cart(values,
                             np.deg2rad(latitude),
                             np.deg2rad(longitude))
    return points.transpose() + center[np.newaxis, :]

>>>>>>> 616abfc7

@frame_by_frame
def reconstruct_surface(points: PointsData,
                        dims: list = [100, 100, 100],
                        radius: float = None,
                        sampleSize: int = None,
                        holeFilling: bool = True) -> SurfaceData:
    """
    Reconstruct a surface from a set of points.

    Parameters
    ----------
    points : PointsData (napari.types.PointsData)

    Returns
    -------
    SurfaceData: napari.types.SurfaceData

    """
    # Catch magicgui default values
    if radius == 0:
        radius = None

    if sampleSize == 0:
        sampleSize = None

    pointcloud = vedo.pointcloud.Points(points)
    surf = pointcloud.reconstructSurface(dims=dims,
                                         radius=radius,
                                         sampleSize=sampleSize,
                                         holeFilling=holeFilling)

    return (surf.points(), np.asarray(surf.faces(), dtype=int))

@frame_by_frame
def smooth_laplacian(surface: SurfaceData,
                     niter: int = 15,
                     relax_factor: float = 0.1,
                     edge_angle: float = 15,
                     feature_angle: float = 60,
                     boundary: bool = False) -> SurfaceData:
    mesh = vedo.mesh.Mesh((surface[0], surface[1]))
    mesh.smoothLaplacian(niter=niter, relaxfact=relax_factor,
                         edgeAngle=edge_angle,
                         featureAngle=feature_angle,
                         boundary=boundary)

    return (mesh.points(), np.asarray(mesh.faces()))

@frame_by_frame
def smooth_sinc(surface: SurfaceData,
                niter: int = 15,
                passBand: float = 0.1,
                edgeAngle: float = 15,
                feature_angle: float = 60,
                boundary: bool = False) -> SurfaceData:

    mesh = vedo.mesh.Mesh((surface[0], surface[1]))
    mesh.smooth(niter=niter, passBand=passBand,
                edgeAngle=edgeAngle, featureAngle=feature_angle,
                boundary=boundary)
    return (mesh.points(), np.asarray(mesh.faces(), dtype=int))

@frame_by_frame
def smoothMLS2D(points: PointsData,
                factor: float = 0.5,
                radius: float = None) -> PointsData:

    pointcloud = vedo.pointcloud.Points(points)
    pointcloud.smoothMLS2D(f=factor, radius=radius)

    if radius is not None:
        return pointcloud.points()[pointcloud.info['isvalid']]
    else:
        return pointcloud.points()

@frame_by_frame
def surface_from_label(label_image: LabelsData,
                       scale: typing.Union[np.ndarray, list] = np.array([1.0, 1.0, 1.0])
                       ) -> SurfaceData:

    surf = list(nppas.label_to_surface(label_image))
    surf[0] = surf[0] * np.asarray(scale)[None, :]

    return surf

@frame_by_frame
def decimate(surface: SurfaceData,
             fraction: float = 0.1) -> SurfaceData:

    mesh = vedo.mesh.Mesh((surface[0], surface[1]))

    n_vertices = mesh.N()
    n_vertices_target = n_vertices * fraction

    while mesh.N() > n_vertices_target:
        _fraction = n_vertices_target/mesh.N()
        mesh.decimate(fraction=_fraction)

    return (mesh.points(), np.asarray(mesh.faces()))


@frame_by_frame
def adjust_surface_density(surface: SurfaceData,
                           density_target: float) -> SurfaceData:
    """Adjust the number of vertices of a surface to a defined density"""
    import open3d

    mesh = vedo.mesh.Mesh((surface[0], surface[1]))
    n_vertices_target = int(mesh.area() * density_target)

    # sample desired number of vertices from surface
    points = nppas.sample_points_poisson_disk(surface, n_vertices_target)
    pcd = open3d.geometry.PointCloud()
    pcd.points = open3d.utility.Vector3dVector(points)

    # measure distances between points
    distances = np.array(pcd.compute_nearest_neighbor_distance())
    radius = np.median(distances)
    delta = 2 * distances.std()

    # reconstruct the surface
    surface = nppas.surface_from_point_cloud_ball_pivoting(points,
                                                           radius=radius,
                                                           delta_radius=delta)
    # Fix holes
    mesh = vedo.mesh.Mesh((surface[0], surface[1]))
    mesh.fillHoles(size=(radius+delta)**2)

    return (mesh.points(), np.asarray(mesh.faces()))<|MERGE_RESOLUTION|>--- conflicted
+++ resolved
@@ -3,16 +3,12 @@
 import numpy as np
 import napari_process_points_and_surfaces as nppas
 from napari.types import LabelsData, SurfaceData, PointsData
-<<<<<<< HEAD
-from ._utils.time_slicer import frame_by_frame
-=======
 from napari_stress._utils.frame_by_frame import frame_by_frame
->>>>>>> 616abfc7
 
 import vedo
 import typing
+import pyshtools
 
-<<<<<<< HEAD
 @frame_by_frame
 def resample_points(points: PointsData) -> PointsData:
     """Redistributes points in a pointcloud in a homogeneous manner"""
@@ -21,8 +17,6 @@
     points = nppas.sample_points_poisson_disk((surface.points(), np.asarray(surface.faces())),
                                               number_of_points=pointcloud.N())
     return points
-=======
-import pyshtools
 
 @frame_by_frame
 def fit_spherical_harmonics(points: PointsData,
@@ -72,7 +66,6 @@
                              np.deg2rad(longitude))
     return points.transpose() + center[np.newaxis, :]
 
->>>>>>> 616abfc7
 
 @frame_by_frame
 def reconstruct_surface(points: PointsData,
