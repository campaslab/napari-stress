--- conflicted
+++ resolved
@@ -5,16 +5,11 @@
 import numpy as np
 from scipy.special import sph_harm
 
-<<<<<<< HEAD
 from .lebedev_info_SPB import (Der_Phi_Basis_Fn,
-                               Der_Phi_Phi_Basis_Fn
+                               Der_Phi_Phi_Basis_Fn)
 from .charts_SPB import (Chart_Min_Polar,
                          Chart_Max_Polar,
                          Coor_B_To_A)
-=======
-from .lebedev_info_SPB import *
-from .charts_SPB import Chart_Min_Polar, Chart_Max_Polar, Coor_B_To_A
->>>>>>> 4f33704d
 
 import pyshtools
 
